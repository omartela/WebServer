server {
<<<<<<< HEAD
	listen 127.0.0.1:8004;
=======
	listen 127.0.0.2:8004;
>>>>>>> aae23a61
	server_name dads.com www.dads.com;
	client_max_body_size 30000000;

	# Custom error pages
	# error_page 400 /www/error/400.html;
	# error_page 403 /www/error/403.html;
	# error_page 404 /www/error/404.html;
	# error_page 405 /www/error/405.html;
	# error_page 408 /www/error/408.html;
	# error_page 409 /www/error/409.html;
	# error_page 411 /www/error/411.html;
	# error_page 413 /www/error/413.html;
	# error_page 414 /www/error/414.html;
	# error_page 431 /www/error/431.html;
	# error_page 500 /www/error/500.html;
	# error_page 501 /www/error/501.html;
	# error_page 503 /www/error/503.html;
	# error_page 505 /www/error/505.html;

	# Routes
	location / {
		abspath /www/;
		index index.html;
		allow_methods GET;
		autoindex on;
	}

	location /images/ {
		abspath /www/images/;
		allow_methods GET POST DELETE;
		autoindex on;
	}
	location /images/uploads/ {
		abspath /www/uploads/;
		allow_methods GET POST DELETE;
		autoindex off;
	}
	location /cgi/ {
<<<<<<< HEAD
		abspath /www/cgi/;
		allow_methods GET POST;
=======
		abspath /www/cgi;
		allow_methods GET POST; 
>>>>>>> aae23a61
		cgiexecutable /usr/bin/python3;
		cgi_extension .py;
		upload_path /www/uploads/;
		autoindex off;
	}
}<|MERGE_RESOLUTION|>--- conflicted
+++ resolved
@@ -1,9 +1,5 @@
 server {
-<<<<<<< HEAD
-	listen 127.0.0.1:8004;
-=======
 	listen 127.0.0.2:8004;
->>>>>>> aae23a61
 	server_name dads.com www.dads.com;
 	client_max_body_size 30000000;
 
@@ -42,13 +38,8 @@
 		autoindex off;
 	}
 	location /cgi/ {
-<<<<<<< HEAD
-		abspath /www/cgi/;
-		allow_methods GET POST;
-=======
 		abspath /www/cgi;
 		allow_methods GET POST; 
->>>>>>> aae23a61
 		cgiexecutable /usr/bin/python3;
 		cgi_extension .py;
 		upload_path /www/uploads/;
