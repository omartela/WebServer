--- conflicted
+++ resolved
@@ -1,9 +1,6 @@
 server {
-<<<<<<< HEAD
+	listen 127.0.0.1:8080;
 	listen 127.0.0.2:8004;
-=======
-	listen 127.0.0.1:8080;
->>>>>>> dec6a007
 	server_name dads.com www.dads.com;
 	client_max_body_size 30000000;
 
@@ -45,8 +42,10 @@
 		abspath /www/cgi;
 		allow_methods GET POST;
 		cgi_methods GET POST;
+		cgi_methods GET POST;
 		cgiexecutable /usr/bin/python3;
 		cgi_extension .py;
+		cgi_methods POST GET;
 		cgi_methods POST GET;
 		upload_path /www/uploads/;
 		autoindex off;
