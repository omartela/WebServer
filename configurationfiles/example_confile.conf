server {
    listen 127.0.0.1:8080;
    server_name example.com www.example.com;
    client_max_body_size 10M;

    error_page 404 /404.html;

<<<<<<< HEAD
    location /www/ {
        root /www/;
=======
    location /home/ {
        abspath /www/;
>>>>>>> 6aa9c582
        index index.html;
        autoindex off;
        allow_methods POST;
    }

    location /cgi {
        cgipathpython "/usr/bin/python3"
        cgi_extension .py
    }

    location /scripts {
        abspath /var/www/scripts;
        cgi_extension .php;
    }

    location /upload {
        allow_methods POST;
        upload_path /tmp/uploads;
    }
}

server {
    listen 127.0.0.2:8081;
    server_name example.com www.example2.com;
    client_max_body_size 10M;

    error_page 404 /404.html;

    location / {
        abspath /www/;
        index index.html;
        autoindex off;
        allow_methods POST;
    }

    location /old {
        return 301 /new;
    }

    location /scripts {
        abspath /var/www/scripts;
        cgi_extension .php;
    }

    location /upload {
        allow_methods POST;
        upload_path /tmp/uploads;
    }
}<|MERGE_RESOLUTION|>--- conflicted
+++ resolved
@@ -5,13 +5,8 @@
 
     error_page 404 /404.html;
 
-<<<<<<< HEAD
-    location /www/ {
-        root /www/;
-=======
     location /home/ {
         abspath /www/;
->>>>>>> 6aa9c582
         index index.html;
         autoindex off;
         allow_methods POST;
