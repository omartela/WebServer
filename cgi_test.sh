#!/bin/bash

SERVER="http://127.0.0.2:8004"
CGI_PATH="/cgi/test.py"

GREEN='\033[0;32m'
RED='\033[0;31m'
NC='\033[0m' # No Color

function print_header() {
    echo -e "\n===== $1 ====="
}

function run_test() {
    local name="$1"
    local url="$2"
    local method="$3"
    local data="$4"
    local expected="$5"

    print_header "$name"

    if [ "$method" == "POST" ]; then
        response=$(curl -s -i -X POST -H "Content-Type: application/x-www-form-urlencoded" --data "$data" "$url")
    else
        response=$(curl -s -i "$url")
    fi

    echo "EXPECTED:"
    echo "-------------------------"
    echo "$expected"
    echo
    echo "ACTUAL:"
    echo "-------------------------"
    echo "$response"
    echo

    echo "$response" > actual.txt
    echo "$expected" > expected.txt
    echo "$response" | tr -d '\r' > actual.txt
    echo "$expected" | tr -d '\r' > expected.txt
    if diff -u expected.txt actual.txt > /dev/null; then
        echo "✅ Test Passed"
    else
        echo "❌ Test Failed"
        diff -u expected.txt actual.txt
    fi
}

function test_get_no_query() {
    expected=$'HTTP/1.1 200 OK\nContent-Length: 6\nContent-Type: text/plain\nMethod: GET\nQuery: \r\n\r\nBody:'
    run_test "GET - No Query" "$SERVER$CGI_PATH" "GET" "" "$expected"
}

function test_get_with_query() {
    expected=$'HTTP/1.1 200 OK\nContent-Length: 6\nContent-Type: text/plain\nMethod: GET\nQuery: name=webserv&age=42\r\n\r\nBody:'
    run_test "GET - With Query" "$SERVER$CGI_PATH?name=webserv&age=42" "GET" "" "$expected"
}

function test_post_urlencoded() {
    expected=$'HTTP/1.1 200 OK\nContent-Length: 33\nContent-Type: application/x-www-form-urlencoded\nMethod: POST\nQuery: \r\n\r\nBody:\nusername=test&password=123'
    run_test "POST - Form-Encoded Body" "$SERVER$CGI_PATH" "POST" "username=test&password=123" "$expected"
}

function test_post_large_body() {
    expected=$'HTTP/1.1 200 OK\r\nContent-Length: 30\r\nContent-Type: application/octet-stream\r\n\r\nFile(s) uploaded successfully'

    # Generate large binary payload and encode as base64
    bigdata=$(head -c 100000 < /dev/urandom | base64)

    # Save to a temp file
    tmpfile=$(mktemp)
    echo "data=$bigdata" > "$tmpfile"

    # Use curl to POST the file contents
    response=$(curl -s -i -X POST \
        -H "Content-Type: application/x-www-form-urlencoded" \
        --data-binary @"$tmpfile" \
        "$SERVER$CGI_PATH")

    echo "EXPECTED:"
    echo "-------------------------"
    echo "$expected"
    echo
    echo "ACTUAL:"
    echo "-------------------------"
    echo "$response"
    echo

    echo "$response" > actual.txt
    echo "$expected" > expected.txt
    if diff -u expected.txt actual.txt > /dev/null; then
        echo "✅ Test Passed"
    else
        echo "❌ Test Failed"
        diff -u expected.txt actual.txt
    fi

    # Cleanup
    rm "$tmpfile"
}

function test_path_traversal() {
    expected=$'HTTP/1.1 403 Forbidden\nContent-Length: 139\nContent-Type: text/html; charset=UTF-8\r\n\r\n<html><head><title>403 Forbidden</title></head><body><h1>403 Forbidden</h1><p>The server encountered an error: Forbidden.</p></body></html>'
    run_test "Security - Path Traversal" "$SERVER/cgi/%2E%2E/%2E%2E/etc/passwd" "GET" "" "$expected"
}

function test_not_found_script() {
    expected=$'HTTP/1.1 404 Invalid file\nContent-Length: 142\nContent-Type: text/html; charset=UTF-8\r\n\r\n<html><head><title>404 Not Found</title></head><body><h1>404 Not Found</h1><p>The server encountered an error: Invalid file.</p></body></html>'
    run_test "404 - Script Not Found" "$SERVER/cgi-bin/doesnotexist.py" "GET" "" "$expected"
}

function test_timeout_script() {
    expected="504 Gateway Timeout"
    run_test "Timeout - Sleep Script" "$SERVER/cgi-bin/sleep5.py" "GET" "" "$expected"
}

function test_malformed_output() {
    expected="502 Bad Gateway"
    run_test "Malformed Output" "$SERVER/cgi-bin/bad_output.py" "GET" "" "$expected"
}

function test_concurrent_requests() {
    print_header "Concurrent - 10 Requests"
    mkdir -p tmp_cgi_test

    # Send 10 concurrent requests and capture output
    for i in {1..10}; do
<<<<<<< HEAD
        curl -i -s "$SERVER$CGI_PATH?i=$i" > "tmp_cgi_test/output_$i.txt" &
=======
        curl -s -i "$SERVER$CGI_PATH?i=$i" > "tmp_cgi_test/output_$i.txt" &
>>>>>>> dec6a007
    done
    wait

    # Check responses
    all_ok=true
    for i in {1..10}; do
        file="tmp_cgi_test/output_$i.txt"
        if [ ! -f "$file" ]; then
            echo "❌ Missing response for request i=$i"
            all_ok=false
            continue
        fi

        # Check if response contains expected identifier
        if ! grep -q "i=$i" "$file"; then
            echo "❌ Incorrect or missing data in response $file"
            all_ok=false
        fi
    done

    if $all_ok; then
        echo -e "${GREEN}✅ All 10 concurrent responses received and valid${NC}"
    else
        echo -e "${RED}❌ Some responses were missing or invalid${NC}"
    fi

    # Cleanup
    # rm -r tmp_cgi_test
}

# Run all tests
<<<<<<< HEAD
test_get_no_query
# test_get_with_query
# test_post_urlencoded
test_post_large_body
test_path_traversal
=======
#test_get_no_query
#test_get_with_query
#test_post_urlencoded
#test_post_large_body
#test_path_traversal
>>>>>>> dec6a007
# test_not_found_script
# test_timeout_script
# test_malformed_output
test_concurrent_requests<|MERGE_RESOLUTION|>--- conflicted
+++ resolved
@@ -126,11 +126,7 @@
 
     # Send 10 concurrent requests and capture output
     for i in {1..10}; do
-<<<<<<< HEAD
-        curl -i -s "$SERVER$CGI_PATH?i=$i" > "tmp_cgi_test/output_$i.txt" &
-=======
         curl -s -i "$SERVER$CGI_PATH?i=$i" > "tmp_cgi_test/output_$i.txt" &
->>>>>>> dec6a007
     done
     wait
 
@@ -162,19 +158,11 @@
 }
 
 # Run all tests
-<<<<<<< HEAD
-test_get_no_query
-# test_get_with_query
-# test_post_urlencoded
-test_post_large_body
-test_path_traversal
-=======
 #test_get_no_query
 #test_get_with_query
 #test_post_urlencoded
 #test_post_large_body
 #test_path_traversal
->>>>>>> dec6a007
 # test_not_found_script
 # test_timeout_script
 # test_malformed_output
