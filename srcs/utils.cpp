--- conflicted
+++ resolved
@@ -12,18 +12,10 @@
 
 void handleSignals(int signal) 
 {
-<<<<<<< HEAD
-    if (signal == SIGPIPE)
-        signal = 0;
-    else if (signal == SIGINT)
-        signum = signal;
-=======
-    wslog.writeToLogFile(ERROR, "Signal received: " + std::to_string(signal), true);
     if (signal == SIGPIPE)
         signal = 0;
     else if (signal == SIGINT)
         signum = signal; 
->>>>>>> dec6a007
     return ;
 }
 
