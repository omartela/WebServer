#include "eventLoop.hpp"
#include "Client.hpp"
#include "HTTPResponse.hpp"
#include "RequestHandler.hpp"

void        eventLoop(std::vector<ServerConfig> servers);
static int  initServerSocket(ServerConfig server);
static int  acceptNewClient(int loop, int serverSocket, std::map<int, Client>& clients);
static void handleClientRequest(Client &client, int loop);
static void handleClientRequestSend(Client &client, int loop);

void eventLoop(std::vector<ServerConfig> serverConfigs)
{
    //TO DO create timeout
    std::map<int, ServerConfig> servers;
    std::map<int, Client> clients;
    int serverSocket;
    struct epoll_event setup;
    std::vector<epoll_event> eventLog(MAX_CONNECTIONS);

    int loop = epoll_create1(0);
    for (size_t i = 0; i < serverConfigs.size(); i++)
    {
        ServerConfig newServer;
        serverSocket = initServerSocket(serverConfigs[i]);
        newServer.fd = serverSocket;
        setup.data.fd = newServer.fd;
        setup.events = EPOLLIN;
        if (epoll_ctl(loop, EPOLL_CTL_ADD, serverSocket, &setup) < 0)
            throw std::runtime_error("serverSocket epoll_ctl ADD failed");
        servers[serverSocket] = newServer;
        std::cout << "New server #" << i << " connected, got FD " << newServer.fd << std::endl;
    }
    //createTimerFd();
    while (true)
    {
        int nReady = epoll_wait(loop, eventLog.data(), MAX_CONNECTIONS, -1);
        if (nReady == -1)
            throw std::runtime_error("epoll_wait failed");
        for (int i = 0; i < nReady; i++)
        {
            int fd = eventLog[i].data.fd;
            if (servers.find(fd) != servers.end())
            {
                Client newClient;
                int clientFd = acceptNewClient(loop, fd, clients);
                setup.data.fd = clientFd;
                setup.events = EPOLLIN;
                newClient.serverInfo = servers[fd];
                newClient.fd = clientFd;
                if (epoll_ctl(loop, EPOLL_CTL_ADD, clientFd, &setup) < 0)
                    throw std::runtime_error("newClient epoll_ctl ADD failed");
                clients[clientFd] = newClient;
                std::cout << "New client with FD "<< clients[clientFd].fd << " connected to server with FD " << serverSocket << std::endl;
            }
            else
            {
                Client& client = clients[fd];
                if (eventLog[i].events & EPOLLIN)
                {
                    // std::cout << "EPOLLIN" << std::endl;
                    handleClientRequest(client, loop);
                }
                if (eventLog[i].events & EPOLLOUT)
                {
                    // std::cout << "EPOLLOUT" << std::endl;
                    handleClientRequestSend(client, loop);
                }
            }
        }
    }
}

/* static void createTimerFd()
{
    int timerFd = timerfd_create();
    



}
 */
static int initServerSocket(ServerConfig server)
{
    int serverSocket = socket(AF_INET, (SOCK_STREAM | SOCK_NONBLOCK), 0);
    int opt = 1;
    setsockopt(serverSocket, SOL_SOCKET, SO_REUSEADDR, &opt, sizeof(opt)); //REMOVE LATER

    sockaddr_in serverAddress;
    serverAddress.sin_family = AF_INET;
    serverAddress.sin_port = htons(server.port);
    bind(serverSocket, reinterpret_cast<sockaddr*>(&serverAddress), sizeof(serverAddress));
    listen(serverSocket, SOMAXCONN);
    
    return (serverSocket);
}

static int acceptNewClient(int loop, int serverSocket, std::map<int, Client>& clients)
{
    //TODO findOldClient(clients);
    struct sockaddr_in clientAddress;
    socklen_t clientLen = sizeof(clientAddress);

    int newFd = accept(serverSocket, reinterpret_cast<sockaddr*>(&clientAddress), &clientLen);
    if (newFd < 0)
    {
        if (errno == EMFILE) //max fds reached
        {
            int oldFd = -1; //findOldClient(clients);
            if (epoll_ctl(loop, EPOLL_CTL_DEL, oldFd, nullptr) < 0)
                throw std::runtime_error("oldFd epoll_ctl DEL failed");
            close(oldFd);
            clients.at(oldFd).reset();
            newFd = accept(serverSocket, reinterpret_cast<sockaddr*>(&clientAddress), &clientLen);
        }
        else
            throw std::runtime_error("accept failed");
    }
    return newFd;
}

<<<<<<< HEAD
static void readChunkedBody(Client &client)
{
    // Lisää luettu data chunkBufferiin
    client.chunkBuffer.append(client.readBuffer.begin(), client.readBuffer.begin() + client.bytesRead);
    client.readBuffer.clear();

    // Tarkistetaan, onko chunkin koko jo saatavilla
    size_t pos = client.chunkBuffer.find("\r\n");
    if (pos == std::string::npos)
        return;  // Ei voida vielä lukea chunkin kokoa

    // Lue chunkin koko
    std::string sizeStr = client.chunkBuffer.substr(0, pos);
    client.currentChunkSize = std::stoul(sizeStr, nullptr, 16);
    client.chunkBuffer.erase(0, pos + 2);  // Poista chunkin koko ja \r\n

    if (client.currentChunkSize == 0)
    {
        // Loppu chunk
        client.state = SEND_HEADER;  // Kaikki chunkit luettu
        client.request.body = client.bodyBuffer;  // Tallenna body
        client.currentChunkSize = 0;
        client.chunkBuffer = "";
        client.bodyBuffer = "";
        return;
    }

    // Varmistetaan, että chunk on kokonaan luettu
    if (client.chunkBuffer.size() < client.currentChunkSize + 2)
        return;  // Ei vielä koko chunkia, palauta hallinta takaisin epollille

    // Lisää chunk bodyyn
    client.bodyBuffer += client.chunkBuffer.substr(0, client.currentChunkSize);
    client.chunkBuffer.erase(0, client.currentChunkSize + 2);  // Poista chunk ja \r\n
}

static void handleClientRequest(Client client)
=======
void toggleEpollEvents(int fd, int loop, uint32_t events) {
    struct epoll_event ev;
    ev.data.fd = fd;
    ev.events = events;
    if (events & EPOLLIN)
        events &= ~EPOLLIN;
    else
        events &= ~EPOLLOUT;
    if (epoll_ctl(loop, EPOLL_CTL_MOD, fd, &ev) < 0)
        throw std::runtime_error("epoll_ctl MOD failed");
}

static void handleClientRequestSend(Client &client, int loop)
{
    // std::cout << "Request received from client FD " << client.fd << std::endl;
    if (client.state != READY_TO_SEND) //|| client.writeBuffer.empty())
        return ;
    client.bytesWritten = send(client.fd, client.writeBuffer.data(), client.writeBuffer.size(), MSG_DONTWAIT);
    if (client.bytesWritten == 0)
    {
        close(client.fd);
        epoll_ctl(loop, EPOLL_CTL_DEL, client.fd, nullptr);
        return ;
    }
    if (client.bytesWritten < 0) {
        close(client.fd);
        epoll_ctl(loop, EPOLL_CTL_DEL, client.fd, nullptr);
        return;
    }
    client.writeBuffer.erase(0, client.bytesWritten);
    if (client.writeBuffer.empty())
    {
        std::string cl = client.request.headers["Connection"];
        if (!cl.empty() || client.request.version == "HTTP/1.0")
        {
            if (cl == "close" || cl == "Close" || client.request.version == "HTTP/1.0")
            {
                close(client.fd);
                if (epoll_ctl(loop, EPOLL_CTL_DEL, client.fd, nullptr) < 0)
                    throw std::runtime_error("oldFd epoll_ctl DEL failed");
            }
            else
            {
                std::cout << "We don't close, only toggled." << std::endl;
                client.reset();
                toggleEpollEvents(client.fd, loop, EPOLLIN);
            }
        }
    }
};

static void handleClientRequest(Client &client, int loop)
>>>>>>> 7ddc6394
{
    //std::cout << "Request received from client FD " << client.fd << std::endl;
    // std::cout << "NOTE: Exiting as request parsing not ready" << std::endl;
    // exit(0);

    switch (client.state)
    {
        case IDLE:
            client.state = READ_HEADER;

        case READ_HEADER:
        {
            client.bytesRead = 0;
            char buffer[READBUFFERSIZE];
            client.bytesRead = recv(client.fd, buffer, sizeof(buffer) - 1, MSG_DONTWAIT);
            
            if (client.bytesRead < 0)
            {
                //if (errno == EAGAIN || errno == EWOULDBLOCK) //are we allowed to do this?
                    //return ;
                //else
                close(client.fd);
                epoll_ctl(loop, EPOLL_CTL_DEL, client.fd, nullptr);
                return ;
            }
			if (client.bytesRead == 0)
            {
				// Client disconnected
                close(client.fd);
                epoll_ctl(loop, EPOLL_CTL_DEL, client.fd, nullptr);
                return ;
            }
            buffer[client.bytesRead] = '\0';
            std::string temp(buffer, client.bytesRead);
            client.readBuffer += temp;
            client.readRaw += client.readBuffer;
            if (client.bytesRead >= 4)
            {
                size_t headerEnd = client.readRaw.find("\r\n\r\n");
                if (headerEnd != std::string::npos)
                {
                        client.headerString = client.readRaw.substr(0, headerEnd + 4);
                        client.requestParser();
                        client.bytesRead = 0;
                        client.readRaw = client.readRaw.substr(headerEnd + 4);
                        /// POST request has only body, GET and DELETE do not have body
                        if (client.request.method == "POST")
                            client.state = READ_BODY;
                        else
                        {
                            client.state = READY_TO_SEND;
                            client.request.body = std::string(client.readBuffer.begin(), client.readBuffer.end());
                            RequestHandler requestHandler;
                            HTTPResponse response = requestHandler.handleRequest(client.request, client.serverInfo);
                            client.writeBuffer = response.toString();
                            toggleEpollEvents(client.fd, loop, EPOLLOUT);
                            return ;
                        }
                }
                else
                    return ;
            }
            else
                return ;
        }
        case READ_BODY:
        {
<<<<<<< HEAD
             if (client.request.headers["Transfer-Encoding"] == "chunked")
                 readChunkedBody(client);
             else
                 return; //readNormalBody(client);
             break; // tai return
        }
        case SEND_HEADER:
        {
            client.bytesWritten = send(client.serverInfo.fd, client.writeBuffer.data(), sizeof(client.writeBuffer), MSG_DONTWAIT);
            if (client.bytesWritten < 0)
                throw std::runtime_error("header send failed"); //more comprehensive later
        }
        case SEND_BODY:
        case DONE:
        {
            //if connection = close, then close connection 
            client.reset();
=======
            if (client.readRaw.size() >= stoul(client.request.headers["Content-Length"])) //or end of chunks?
            {
                client.request.body = std::string(client.readBuffer.begin(), client.readBuffer.end());
                RequestHandler requestHandler;
                HTTPResponse response = requestHandler.handleRequest(client.request, client.serverInfo);
                if (response.getStatusCode() >= 400)
                    response = response.generateErrorResponse(response.getStatusCode(), response.getStatusMessage());
                client.writeBuffer = response.toString();
                client.state = READY_TO_SEND;
                toggleEpollEvents(client.fd, loop, EPOLLOUT);
                return ;
            }
            client.bytesRead = 0;
            char buffer2[READBUFFERSIZE];
            client.bytesRead = recv(client.fd, buffer2, sizeof(buffer2) - 1, MSG_DONTWAIT);
            if (client.bytesRead < 0)
            {
                //if (errno == EAGAIN || errno == EWOULDBLOCK) //are we allowed to do this?
                    //break ;
                //else
                close(client.fd);
                epoll_ctl(loop, EPOLL_CTL_DEL, client.fd, nullptr);
                return ;
            }
            buffer2[client.bytesRead] = '\0';
            std::string temp(buffer2, client.bytesRead);
            client.readBuffer += temp;
            client.readRaw += client.readBuffer;
>>>>>>> 7ddc6394
        }
		case READY_TO_SEND:
			return;
    }
};<|MERGE_RESOLUTION|>--- conflicted
+++ resolved
@@ -119,45 +119,6 @@
     return newFd;
 }
 
-<<<<<<< HEAD
-static void readChunkedBody(Client &client)
-{
-    // Lisää luettu data chunkBufferiin
-    client.chunkBuffer.append(client.readBuffer.begin(), client.readBuffer.begin() + client.bytesRead);
-    client.readBuffer.clear();
-
-    // Tarkistetaan, onko chunkin koko jo saatavilla
-    size_t pos = client.chunkBuffer.find("\r\n");
-    if (pos == std::string::npos)
-        return;  // Ei voida vielä lukea chunkin kokoa
-
-    // Lue chunkin koko
-    std::string sizeStr = client.chunkBuffer.substr(0, pos);
-    client.currentChunkSize = std::stoul(sizeStr, nullptr, 16);
-    client.chunkBuffer.erase(0, pos + 2);  // Poista chunkin koko ja \r\n
-
-    if (client.currentChunkSize == 0)
-    {
-        // Loppu chunk
-        client.state = SEND_HEADER;  // Kaikki chunkit luettu
-        client.request.body = client.bodyBuffer;  // Tallenna body
-        client.currentChunkSize = 0;
-        client.chunkBuffer = "";
-        client.bodyBuffer = "";
-        return;
-    }
-
-    // Varmistetaan, että chunk on kokonaan luettu
-    if (client.chunkBuffer.size() < client.currentChunkSize + 2)
-        return;  // Ei vielä koko chunkia, palauta hallinta takaisin epollille
-
-    // Lisää chunk bodyyn
-    client.bodyBuffer += client.chunkBuffer.substr(0, client.currentChunkSize);
-    client.chunkBuffer.erase(0, client.currentChunkSize + 2);  // Poista chunk ja \r\n
-}
-
-static void handleClientRequest(Client client)
-=======
 void toggleEpollEvents(int fd, int loop, uint32_t events) {
     struct epoll_event ev;
     ev.data.fd = fd;
@@ -209,8 +170,44 @@
     }
 };
 
+static void readChunkedBody(Client &client)
+{
+    // Lisää luettu data chunkBufferiin
+    client.chunkBuffer.append(client.readBuffer.begin(), client.readBuffer.begin() + client.bytesRead);
+    client.readBuffer.clear();
+
+    // Tarkistetaan, onko chunkin koko jo saatavilla
+    size_t pos = client.chunkBuffer.find("\r\n");
+    if (pos == std::string::npos)
+        return;  // Ei voida vielä lukea chunkin kokoa
+
+    // Lue chunkin koko
+    std::string sizeStr = client.chunkBuffer.substr(0, pos);
+    client.currentChunkSize = std::stoul(sizeStr, nullptr, 16);
+    client.chunkBuffer.erase(0, pos + 2);  // Poista chunkin koko ja \r\n
+
+    if (client.currentChunkSize == 0)
+    {
+        // Loppu chunk
+        client.state = READY_TO_SEND;  // Kaikki chunkit luettu
+        client.request.body = client.bodyBuffer;  // Tallenna body
+        client.currentChunkSize = 0;
+        client.chunkBuffer = "";
+        client.bodyBuffer = "";
+        return;
+    }
+
+    // Varmistetaan, että chunk on kokonaan luettu
+    if (client.chunkBuffer.size() < client.currentChunkSize + 2)
+        return;  // Ei vielä koko chunkia, palauta hallinta takaisin epollille
+
+    // Lisää chunk bodyyn
+    client.bodyBuffer += client.chunkBuffer.substr(0, client.currentChunkSize);
+    client.chunkBuffer.erase(0, client.currentChunkSize + 2);  // Poista chunk ja \r\n
+}
+
+
 static void handleClientRequest(Client &client, int loop)
->>>>>>> 7ddc6394
 {
     //std::cout << "Request received from client FD " << client.fd << std::endl;
     // std::cout << "NOTE: Exiting as request parsing not ready" << std::endl;
@@ -278,25 +275,6 @@
         }
         case READ_BODY:
         {
-<<<<<<< HEAD
-             if (client.request.headers["Transfer-Encoding"] == "chunked")
-                 readChunkedBody(client);
-             else
-                 return; //readNormalBody(client);
-             break; // tai return
-        }
-        case SEND_HEADER:
-        {
-            client.bytesWritten = send(client.serverInfo.fd, client.writeBuffer.data(), sizeof(client.writeBuffer), MSG_DONTWAIT);
-            if (client.bytesWritten < 0)
-                throw std::runtime_error("header send failed"); //more comprehensive later
-        }
-        case SEND_BODY:
-        case DONE:
-        {
-            //if connection = close, then close connection 
-            client.reset();
-=======
             if (client.readRaw.size() >= stoul(client.request.headers["Content-Length"])) //or end of chunks?
             {
                 client.request.body = std::string(client.readBuffer.begin(), client.readBuffer.end());
@@ -309,6 +287,8 @@
                 toggleEpollEvents(client.fd, loop, EPOLLOUT);
                 return ;
             }
+            else if (client.request.headers["Transfer-Encoding"] == "chunked")
+                readChunkedBody(client);
             client.bytesRead = 0;
             char buffer2[READBUFFERSIZE];
             client.bytesRead = recv(client.fd, buffer2, sizeof(buffer2) - 1, MSG_DONTWAIT);
@@ -325,7 +305,6 @@
             std::string temp(buffer2, client.bytesRead);
             client.readBuffer += temp;
             client.readRaw += client.readBuffer;
->>>>>>> 7ddc6394
         }
 		case READY_TO_SEND:
 			return;
