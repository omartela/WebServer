#include "eventLoop.hpp"
#include "timeout.hpp"
#include "Client.hpp"
#include "HTTPResponse.hpp"
#include "RequestHandler.hpp"

void        eventLoop(std::vector<ServerConfig> servers);
static int  initServerSocket(ServerConfig server);
static int  acceptNewClient(int loop, int serverSocket, std::map<int, Client>& clients);
static void handleClientRecv(Client &client, int loop);
static void handleClientSend(Client &client, int loop);
static void toggleEpollEvents(int fd, int loop, uint32_t events);
static int  findOldestClient(std::map<int, Client>& clients);

void eventLoop(std::vector<ServerConfig> serverConfigs)
{
    std::map<int, ServerConfig> servers;
    std::map<int, Client> clients;
    int serverSocket;
    struct epoll_event setup;
    std::vector<epoll_event> eventLog(MAX_CONNECTIONS);

    int loop = epoll_create1(0);

    for (size_t i = 0; i < serverConfigs.size(); i++)
    {
        ServerConfig newServer;
        serverSocket = initServerSocket(serverConfigs[i]);
        newServer = serverConfigs[i];
        newServer.fd = serverSocket;
        setup.data.fd = newServer.fd;
        setup.events = EPOLLIN;
        if (epoll_ctl(loop, EPOLL_CTL_ADD, serverSocket, &setup) < 0)
            throw std::runtime_error("serverSocket epoll_ctl ADD failed");
        servers[serverSocket] = newServer;
        std::cout << "New server #" << i << " connected, got FD " << newServer.fd << std::endl;
    }

    int timerFd = timerfd_create(CLOCK_MONOTONIC, TFD_NONBLOCK);
    if (timerFd < 0)
        std::runtime_error("failed to create timerfd");
    std::cout << "Timerfd created, it got FD" << timerFd << std::endl;
    setup.data.fd = timerFd;
    epoll_ctl(loop, EPOLL_CTL_ADD, timerFd, &setup);
    struct itimerspec timerValues { };
    timerValues.it_value.tv_sec = TIMEOUT;
    timerValues.it_interval.tv_sec = TIMEOUT / 2;
    bool timerOn = false;

    while (true)
    {
        int nReady = epoll_wait(loop, eventLog.data(), MAX_CONNECTIONS, -1);
        if (nReady == -1)
            throw std::runtime_error("epoll_wait failed");
        for (int i = 0; i < nReady; i++)
        {
            int fd = eventLog[i].data.fd;
            if (servers.find(fd) != servers.end())
            {
                Client newClient;
                int clientFd = acceptNewClient(loop, fd, clients);
                setup.data.fd = clientFd;
                setup.events = EPOLLIN;
                newClient.serverInfo = servers[fd];
                newClient.fd = clientFd;
                newClient.timestamp = std::chrono::steady_clock::now();
                if (epoll_ctl(loop, EPOLL_CTL_ADD, clientFd, &setup) < 0)
                    throw std::runtime_error("newClient epoll_ctl ADD failed");
                clients[clientFd] = newClient;
                std::cout << "New client with FD "<< clients[clientFd].fd << " connected to server with FD " << serverSocket << std::endl;
                if (timerOn == false)
                {
                    timerfd_settime(timerFd, 0, &timerValues, 0); //start timeout timer
                    timerOn = true;
                }
            }

            else if (fd == timerFd)
            {
                std::cout << "Time to check timeouts!" << std::endl;
                checkTimeouts(timerFd, clients);
            }

            else
            {
                Client& client = clients[fd];
                if (eventLog[i].events & EPOLLIN)
                {
                    std::cout << "EPOLLIN" << std::endl;
<<<<<<< HEAD
                    handleClientRequest(client, loop);
                }
                if (eventLog[i].events & EPOLLOUT)
                {
                    std::cout << "EPOLLOUT" << std::endl;
                    handleClientRequestSend(client, loop);
=======
                    client.timestamp = std::chrono::steady_clock::now();
                    handleClientRecv(client, loop);
                }
                if (eventLog[i].events & EPOLLOUT)
                {
                    std::cout << "EPOLLIN" << std::endl;
                    client.timestamp = std::chrono::steady_clock::now();
                    handleClientSend(client, loop);
>>>>>>> 3bfd190d
                }
                if (client.erase == true)
                {
                    std::cout << "client erased" << std::endl;
                    clients.erase(client.fd);
                }
            }
        }
    }
}

static int initServerSocket(ServerConfig server)
{
    int serverSocket = socket(AF_INET, (SOCK_STREAM | SOCK_NONBLOCK), 0);
    int opt = 1;
    setsockopt(serverSocket, SOL_SOCKET, SO_REUSEADDR, &opt, sizeof(opt)); //REMOVE LATER

    sockaddr_in serverAddress;
    serverAddress.sin_family = AF_INET;
    serverAddress.sin_port = htons(server.port);
    bind(serverSocket, reinterpret_cast<sockaddr*>(&serverAddress), sizeof(serverAddress));
    listen(serverSocket, SOMAXCONN);

    return (serverSocket);
}

static int acceptNewClient(int loop, int serverSocket, std::map<int, Client>& clients)
{
    struct sockaddr_in clientAddress;
    socklen_t clientLen = sizeof(clientAddress);

    int newFd = accept(serverSocket, reinterpret_cast<sockaddr*>(&clientAddress), &clientLen);
    if (newFd < 0)
    {
        if (errno == EMFILE) //max fds reached
        {
            int oldFd = findOldestClient(clients);
            if (epoll_ctl(loop, EPOLL_CTL_DEL, oldFd, nullptr) < 0)
                throw std::runtime_error("oldFd epoll_ctl DEL failed");
            close(oldFd);
            clients.at(oldFd).reset();
            newFd = accept(serverSocket, reinterpret_cast<sockaddr*>(&clientAddress), &clientLen);
        }
        else
            throw std::runtime_error("accept failed");
    }
    return newFd;
}

static int findOldestClient(std::map<int, Client>& clients)
{
    int oldestClient = 0;
    std::chrono::steady_clock::time_point oldestTimestamp = std::chrono::steady_clock::now();

    for (auto it : clients)
    {
        if (it.second.timestamp < oldestTimestamp)
        {
            oldestClient = it.second.fd;
            oldestTimestamp = it.second.timestamp;
        }
    }
    return oldestClient;
}

<<<<<<< HEAD
static bool isUnsignedLongLong(std::string str) 
{
    std::stringstream ss(str);
    long long unsigned value; 
    ss >> value; 
    return !ss.fail();
}

static long long unsigned StrToUnsignedLongLong(std::string str) 
{
    std::stringstream ss(str);
    long long unsigned value; 
    ss >> value;
    return value;
}


static bool validateChunkedBody(Client &client)
{
    long long unsigned bytes;
    std::string str = client.chunkBuffer;
    while (true)
    {
        if (!isUnsignedLongLong(str))
        {
            return false;
        }
        bytes = StrToUnsignedLongLong(str);
        int i = 0;
        while (str[i] != '\r')
        {
            if (!::isdigit(str[i]))
                return false;
            i++;
        }
        if (bytes == 0)
        {
            if (str.substr(1, 4) == "\r\n\r\n")
                return true;
            else
                return false;
        }
        if (str[i + 1] != '\n')
            return false;
        str = str.substr(i + 2);
        str = str.substr(bytes);
        if (str.substr(0, 2) != "\r\n")
            return false;
        else
            str = str.substr(2);
    }
    return true;
}

static void readChunkedBody(Client &client, int loop)
{
    client.chunkBuffer += client.readRaw;
    client.readRaw.clear();

    if (client.chunkBuffer.size() >= 5 && client.chunkBuffer.substr(client.chunkBuffer.size() - 5) == "0\r\n\r\n")
    {
        validateChunkedBody(client);
        client.state = READY_TO_SEND;  // Kaikki chunkit luettu
        client.request.body = client.chunkBuffer;  // Tallenna body
        client.chunkBuffer = "";
        client.response = RequestHandler::handleRequest(client);
        if (client.response.getStatusCode() >= 400)
            client.response = client.response.generateErrorResponse(client.response);
        client.writeBuffer = client.response.toString();
        client.state = READY_TO_SEND;
        toggleEpollEvents(client.fd, loop, EPOLLOUT);
        return;
    }
}

static void checkBody(Client &client, int loop)
{
    if (client.request.headers["Transfer-Encoding"] == "chunked")
        readChunkedBody(client, loop);
    else if (client.readRaw.size() >= stoul(client.request.headers["Content-Length"])) //or end of chunks?
    {
        client.request.body = client.readRaw;
        client.response = RequestHandler::handleRequest(client);
        if (client.response.getStatusCode() >= 400)
            client.response = client.response.generateErrorResponse(client.response);
        client.writeBuffer = client.response.toString();
        client.state = READY_TO_SEND;
        toggleEpollEvents(client.fd, loop, EPOLLOUT);
        return ;
    }
}


static void handleClientRequest(Client &client, int loop)
{
=======
static void handleClientRecv(Client& client, int loop)
{
>>>>>>> 3bfd190d
    switch (client.state)
    {
        case IDLE:
            client.state = READ_HEADER;

        case READ_HEADER:
        {
            std::cout << "IN READ_HEADER" << std::endl;
            client.bytesRead = 0;
            char buffer[READ_BUFFER_SIZE];
            client.bytesRead = recv(client.fd, buffer, sizeof(buffer) - 1, MSG_DONTWAIT);

            if (client.bytesRead < 0)
            {
                close(client.fd);
                client.erase = true;
                // if (epoll_ctl(loop, EPOLL_CTL_DEL, client.fd, nullptr) < 0)
                //     throw std::runtime_error("epoll_ctl DEL failed");
                return ;
            }

			if (client.bytesRead == 0)
            {
                std::cout << "Client disconnected FD" << client.fd << std::endl;
                close(client.fd);
                client.erase = true;
                // if (epoll_ctl(loop, EPOLL_CTL_DEL, client.fd, nullptr) < 0)
                //     throw std::runtime_error("epoll_ctl DEL failed");
                return ;
            }

            buffer[client.bytesRead] = '\0';
            std::string temp(buffer, client.bytesRead);
<<<<<<< HEAD
            client.readRaw += temp;
=======
            client.rawReadData += temp;
>>>>>>> 3bfd190d
            if (client.bytesRead >= 4)
            {
                size_t headerEnd = client.rawReadData.find("\r\n\r\n");
                if (headerEnd != std::string::npos) 
                {
<<<<<<< HEAD
                        client.headerString = client.readRaw.substr(0, headerEnd + 4);
                        // client.requestParser();
=======
                        client.headerString = client.rawReadData.substr(0, headerEnd + 4);
                        client.headerString[client.headerString.size()] = '\0'; 
>>>>>>> 3bfd190d
                        client.request = HTTPRequest(client.headerString);
                        client.bytesRead = 0;
                        client.rawReadData = client.rawReadData.substr(headerEnd + 4);
                        if (client.request.method == "POST")
                        {
                            client.state = READ_BODY;
                            checkBody(client, loop);
                            return;
                        }
                        else
                        {
                            client.state = SEND;
                            client.request.body = client.rawReadData;
                            HTTPResponse response = RequestHandler::handleRequest(client);
                            client.writeBuffer = response.toString();
                            toggleEpollEvents(client.fd, loop, EPOLLOUT);
                            return ;
                        }
                }
                else
                    return ;
            }
            else
                return ;
        }

        case READ_BODY:
        {
<<<<<<< HEAD
=======
            std::cout << "IN READ_BODY" << std::endl;
            if (client.rawReadData.size() >= stoul(client.request.headers["Content-Length"])) //or end of chunks?
            {
                client.request.body = client.rawReadData;
                client.response = RequestHandler::handleRequest(client);
                if (client.response.getStatusCode() >= 400)
                    client.response = client.response.generateErrorResponse(client.response);
                client.writeBuffer = client.response.toString();
                client.state = SEND;
                toggleEpollEvents(client.fd, loop, EPOLLOUT);
                return ;
            }
>>>>>>> 3bfd190d
            client.bytesRead = 0;
            char buffer2[READ_BUFFER_SIZE];
            client.bytesRead = recv(client.fd, buffer2, sizeof(buffer2) - 1, MSG_DONTWAIT);
            if (client.bytesRead == 0)
            {
				// Client disconnected
                std::cout << "ClientFD disconnected " << client.fd << std::endl;
                close(client.fd);
                client.erase = true;
                epoll_ctl(loop, EPOLL_CTL_DEL, client.fd, nullptr);
                return ;
            }
            if (client.bytesRead < 0)
            {
                close(client.fd);
                client.erase = true;
                // if (epoll_ctl(loop, EPOLL_CTL_DEL, client.fd, nullptr) < 0)
                //     throw std::runtime_error("epoll_ctl DEL failed");
                return ;
            }
            buffer2[client.bytesRead] = '\0';
            std::string temp(buffer2, client.bytesRead);
<<<<<<< HEAD
            client.readRaw += temp;
            checkBody(client, loop);
=======
            client.rawReadData += temp;
>>>>>>> 3bfd190d
        }

		case SEND:
			return;
    }
}

static void handleClientSend(Client &client, int loop)
{
    std::cout << "IN SEND" << std::endl;
    if (client.state != SEND)
        return ;
    client.bytesWritten = send(client.fd, client.writeBuffer.data(), client.writeBuffer.size(), MSG_DONTWAIT);
    if (client.bytesWritten == 0)
    {
        close(client.fd);
        client.erase = true;
        // epoll_ctl(loop, EPOLL_CTL_DEL, client.fd, nullptr);
        return ;
    }
    if (client.bytesWritten < 0) {
        close(client.fd);
        client.erase = true;
        // epoll_ctl(loop, EPOLL_CTL_DEL, client.fd, nullptr);
        return;
    }
    client.writeBuffer.erase(0, client.bytesWritten);
    if (client.writeBuffer.empty())
    {
        std::string checkConnection = client.request.headers["Connection"];
        if (!checkConnection.empty())
        {
            if (checkConnection == "close" || checkConnection == "Close")
            {
                close(client.fd);
                // if (epoll_ctl(loop, EPOLL_CTL_DEL, client.fd, nullptr) < 0)
                //     throw std::runtime_error("check connection epoll_ctl DEL failed");
                client.erase = true;
            }
            else
            {
                std::cout << "Client reset" << std::endl;
                client.reset();
                toggleEpollEvents(client.fd, loop, EPOLLIN);
            }
        }
        else if (client.request.version == "HTTP/1.0")
        {
            close(client.fd);
            // if (epoll_ctl(loop, EPOLL_CTL_DEL, client.fd, nullptr) < 0)
            //     throw std::runtime_error("check connection epoll_ctl DEL failed");
            client.erase = true;
        }
        else
        {
            std::cout << "Client reset" << std::endl;
            client.reset();
            toggleEpollEvents(client.fd, loop, EPOLLIN);
        }
    }
}

static void toggleEpollEvents(int fd, int loop, uint32_t events) {
    struct epoll_event ev;
    ev.data.fd = fd;
    ev.events = events;
    if (epoll_ctl(loop, EPOLL_CTL_MOD, fd, &ev) < 0)
        throw std::runtime_error("epoll_ctl MOD failed");
}<|MERGE_RESOLUTION|>--- conflicted
+++ resolved
@@ -87,23 +87,14 @@
                 if (eventLog[i].events & EPOLLIN)
                 {
                     std::cout << "EPOLLIN" << std::endl;
-<<<<<<< HEAD
-                    handleClientRequest(client, loop);
-                }
-                if (eventLog[i].events & EPOLLOUT)
-                {
-                    std::cout << "EPOLLOUT" << std::endl;
-                    handleClientRequestSend(client, loop);
-=======
                     client.timestamp = std::chrono::steady_clock::now();
                     handleClientRecv(client, loop);
                 }
                 if (eventLog[i].events & EPOLLOUT)
                 {
-                    std::cout << "EPOLLIN" << std::endl;
+                    std::cout << "EPOLLOUT" << std::endl;
                     client.timestamp = std::chrono::steady_clock::now();
                     handleClientSend(client, loop);
->>>>>>> 3bfd190d
                 }
                 if (client.erase == true)
                 {
@@ -169,7 +160,6 @@
     return oldestClient;
 }
 
-<<<<<<< HEAD
 static bool isUnsignedLongLong(std::string str) 
 {
     std::stringstream ss(str);
@@ -226,20 +216,20 @@
 
 static void readChunkedBody(Client &client, int loop)
 {
-    client.chunkBuffer += client.readRaw;
-    client.readRaw.clear();
+    client.chunkBuffer += client.rawReadData;
+    client.rawReadData.clear();
 
     if (client.chunkBuffer.size() >= 5 && client.chunkBuffer.substr(client.chunkBuffer.size() - 5) == "0\r\n\r\n")
     {
         validateChunkedBody(client);
-        client.state = READY_TO_SEND;  // Kaikki chunkit luettu
+        client.state = SEND;  // Kaikki chunkit luettu
         client.request.body = client.chunkBuffer;  // Tallenna body
         client.chunkBuffer = "";
         client.response = RequestHandler::handleRequest(client);
         if (client.response.getStatusCode() >= 400)
             client.response = client.response.generateErrorResponse(client.response);
         client.writeBuffer = client.response.toString();
-        client.state = READY_TO_SEND;
+        client.state = SEND;
         toggleEpollEvents(client.fd, loop, EPOLLOUT);
         return;
     }
@@ -249,26 +239,22 @@
 {
     if (client.request.headers["Transfer-Encoding"] == "chunked")
         readChunkedBody(client, loop);
-    else if (client.readRaw.size() >= stoul(client.request.headers["Content-Length"])) //or end of chunks?
-    {
-        client.request.body = client.readRaw;
+    else if (client.rawReadData.size() >= stoul(client.request.headers["Content-Length"])) //or end of chunks?
+    {
+        client.request.body = client.rawReadData;
         client.response = RequestHandler::handleRequest(client);
         if (client.response.getStatusCode() >= 400)
             client.response = client.response.generateErrorResponse(client.response);
         client.writeBuffer = client.response.toString();
-        client.state = READY_TO_SEND;
+        client.state = SEND;
         toggleEpollEvents(client.fd, loop, EPOLLOUT);
         return ;
     }
 }
 
 
-static void handleClientRequest(Client &client, int loop)
-{
-=======
 static void handleClientRecv(Client& client, int loop)
 {
->>>>>>> 3bfd190d
     switch (client.state)
     {
         case IDLE:
@@ -302,23 +288,13 @@
 
             buffer[client.bytesRead] = '\0';
             std::string temp(buffer, client.bytesRead);
-<<<<<<< HEAD
-            client.readRaw += temp;
-=======
             client.rawReadData += temp;
->>>>>>> 3bfd190d
             if (client.bytesRead >= 4)
             {
                 size_t headerEnd = client.rawReadData.find("\r\n\r\n");
                 if (headerEnd != std::string::npos) 
                 {
-<<<<<<< HEAD
-                        client.headerString = client.readRaw.substr(0, headerEnd + 4);
-                        // client.requestParser();
-=======
                         client.headerString = client.rawReadData.substr(0, headerEnd + 4);
-                        client.headerString[client.headerString.size()] = '\0'; 
->>>>>>> 3bfd190d
                         client.request = HTTPRequest(client.headerString);
                         client.bytesRead = 0;
                         client.rawReadData = client.rawReadData.substr(headerEnd + 4);
@@ -347,21 +323,6 @@
 
         case READ_BODY:
         {
-<<<<<<< HEAD
-=======
-            std::cout << "IN READ_BODY" << std::endl;
-            if (client.rawReadData.size() >= stoul(client.request.headers["Content-Length"])) //or end of chunks?
-            {
-                client.request.body = client.rawReadData;
-                client.response = RequestHandler::handleRequest(client);
-                if (client.response.getStatusCode() >= 400)
-                    client.response = client.response.generateErrorResponse(client.response);
-                client.writeBuffer = client.response.toString();
-                client.state = SEND;
-                toggleEpollEvents(client.fd, loop, EPOLLOUT);
-                return ;
-            }
->>>>>>> 3bfd190d
             client.bytesRead = 0;
             char buffer2[READ_BUFFER_SIZE];
             client.bytesRead = recv(client.fd, buffer2, sizeof(buffer2) - 1, MSG_DONTWAIT);
@@ -384,12 +345,8 @@
             }
             buffer2[client.bytesRead] = '\0';
             std::string temp(buffer2, client.bytesRead);
-<<<<<<< HEAD
-            client.readRaw += temp;
+            client.rawReadData += temp;
             checkBody(client, loop);
-=======
-            client.rawReadData += temp;
->>>>>>> 3bfd190d
         }
 
 		case SEND:
