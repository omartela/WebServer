--- conflicted
+++ resolved
@@ -105,11 +105,7 @@
                 }
                 if (eventLog[i].events & EPOLLOUT)
                 {
-<<<<<<< HEAD
                     wslog.writeToLogFile(INFO, "EPOLLOUT", true);
-=======
-                    std::cout << "EPOLLOUT" << std::endl;
->>>>>>> 7392a29b
                     client.timestamp = std::chrono::steady_clock::now();
                     handleClientSend(client, loop);
                 }
@@ -332,23 +328,7 @@
 
         case READ_BODY:
         {
-<<<<<<< HEAD
             wslog.writeToLogFile(INFO, "IN READ BODY", true);
-            if (client.rawReadData.size() >= stoul(client.request.headers["Content-Length"])) //or end of chunks?
-            {
-                client.request.body = client.rawReadData;
-                HTTPResponse temp = RequestHandler::handleRequest(client);
-                client.response.push_back(temp);
-                int tempIndex = client.response.size() - 1;
-                if (temp.getStatusCode() >= 400)
-                    client.response[tempIndex] = client.response[tempIndex].generateErrorResponse(client.response[tempIndex]);
-                client.writeBuffer = client.response[tempIndex].toString();
-                client.state = SEND;
-                toggleEpollEvents(client.fd, loop, EPOLLOUT);
-                return ;
-            }
-=======
->>>>>>> 7392a29b
             client.bytesRead = 0;
             char buffer2[READ_BUFFER_SIZE];
             client.bytesRead = recv(client.fd, buffer2, sizeof(buffer2) - 1, MSG_DONTWAIT);
