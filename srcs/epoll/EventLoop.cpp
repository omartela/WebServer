#include "EventLoop.hpp"
#include "RequestHandler.hpp"
#include <iostream>
#include <unistd.h>
#include <fcntl.h>
#include <cstring>
#include <csignal>
#include <chrono>
#include <fstream>
#include <sstream>
#include <algorithm>
#include <netdb.h>
#include <sys/types.h>
#include <sys/socket.h>
#include <sys/timerfd.h>
#include <sys/epoll.h>
#include <sys/stat.h>
#include <cstdlib>

static int initServerSocket(ServerConfig server)
{
    int serverSocket = socket(AF_INET, (SOCK_STREAM | SOCK_NONBLOCK), 0);
    if (serverSocket == -1)
        return -1;
    int opt = 1;
    setsockopt(serverSocket, SOL_SOCKET, SO_REUSEADDR, &opt, sizeof(opt));
    struct addrinfo hints, *res;
    memset(&hints, 0, sizeof(hints));
    hints.ai_family = AF_INET;
    hints.ai_socktype = SOCK_STREAM;
    int status = getaddrinfo(server.host.c_str(), server.port.c_str(), &hints, &res);
    if (status != 0)

        return -1;
    int rvalue = bind(serverSocket, res->ai_addr, res->ai_addrlen);
    freeaddrinfo(res);
    if (rvalue == -1)
        return -1;
    rvalue = listen(serverSocket, SOMAXCONN);
    if (rvalue == -1)
        return -1;
    return (serverSocket);
}

static void toggleEpollEvents(int fd, int loop, uint32_t events)
{
    struct epoll_event ev {};
    ev.data.fd = fd;
    ev.events = events;
    if (epoll_ctl(loop, EPOLL_CTL_MOD, fd, &ev) < 0)
        throw std::runtime_error("epoll_ctl MOD failed " + std::to_string(errno));
}

EventLoop::EventLoop(std::vector<ServerConfig> serverConfigs) : eventLog(MAX_CONNECTIONS), timerValues { }
{
    signal(SIGPIPE, handleSignals);
    signal(SIGINT, handleSignals);
    struct epoll_event setup {};
    nChildren = 0;
    loop = epoll_create1(0);
    for (size_t i = 0; i < serverConfigs.size(); i++)
    {
        try {
            bool hostFound = false;
            for (auto ite = this->servers.begin(); ite != this->servers.end(); ite++)
            {
                ServerConfig server = ite->second.at(0);
                if (serverConfigs.at(i).host == server.host && serverConfigs.at(i).port == server.port)
                {
                    ite->second.push_back(serverConfigs.at(i));
                    hostFound = true;
                    break ;
                }
            }
            if (hostFound == false)
            {
                serverSocket = initServerSocket(serverConfigs[i]);
                serverConfigs[i].fd = serverSocket;
                setup.data.fd = serverConfigs[i].fd;
                setup.events = EPOLLIN;
                if (epoll_ctl(loop, EPOLL_CTL_ADD, serverSocket, &setup) < 0)
                    throw std::runtime_error("serverSocket epoll_ctl ADD failed");
                servers[serverSocket].push_back(serverConfigs[i]);
                wslog.writeToLogFile(INFO, "Created a server with FD" + std::to_string(serverSocket), true);
            }
        }
        catch (const std::bad_alloc& e)
        {
            wslog.writeToLogFile(ERROR, "Failed to create server #" + std::to_string(i) + " due to bad alloc, continuing creating other servers", DEBUG_LOGS);
            continue ;
        }
    }

}

void EventLoop::closeFds()
{
    close(loop);
    for (auto& server : servers)
        close(server.first);
    for (auto& client : clients)
        close(client.first);
    wslog.~Logger();
}

EventLoop::~EventLoop() 
{
    closeFds();
}

static void handleErrorMessages(std::string errorMessage, std::map<int, Client>& clients, int newFd)
{
    if (errorMessage == "oldFd epoll_ctl DEL failed")
        throw std::runtime_error("oldFd epoll_ctl DEL failed, closing the server");
    else if (errorMessage == "Client insert failed or duplicate fd" || errorMessage == "Accepting new client failed")
        wslog.writeToLogFile(ERROR, "Accepting a new client failed, continuing without connecting the client", DEBUG_LOGS);
    else if (errorMessage == "newClient epoll_ctl ADD failed")
    {
        close(clients.at(newFd).fd);
        clients.erase(clients.at(newFd).fd);
        for (auto&  client : clients)
            wslog.writeToLogFile(INFO, "client FD" + std::to_string(client.second.fd)+  " is here", DEBUG_LOGS);
        wslog.writeToLogFile(INFO, "Client closed and removed, after failing to add FD into epoll, continuing", DEBUG_LOGS);
    }
}

void EventLoop::timestamp()
{
    std::chrono::steady_clock::time_point now = std::chrono::steady_clock::now();
    if (clients.empty() == false && now > lastTimeoutCheck + std::chrono::seconds(TIMEOUT + 1))
        checkTimeouts();
    if (clients.empty() == false && nChildren > 0 && now > lastChildrenCheck + std::chrono::seconds(CHILD_CHECK))
        checkChildrenStatus();
};

void EventLoop::startLoop()
{
    wslog.writeToLogFile(INFO, "Webserver ready", true);
    lastChildrenCheck = std::chrono::steady_clock::now();
    while (signum == 0)
    {
        timestamp();
        int nReady = epoll_wait(loop, eventLog.data(), MAX_CONNECTIONS, 1000);
        if (nReady == -1)
        {
            if (errno == EINTR)
            {
                wslog.writeToLogFile(INFO, "epoll_wait interrupted by signal", DEBUG_LOGS);
                if (signum != 0)
                    break ;
                else
                    continue;
            }
            else
                throw std::runtime_error("epoll_wait failed");
        }
        timestamp();
        for (int i = 0; i < nReady; i++)
        {
            int fd = eventLog[i].data.fd;
            int newFd;
            if (servers.find(fd) != servers.end())
            {
                try {
                    if (clients.empty() == true)
                        lastTimeoutCheck = std::chrono::steady_clock::now();
                    struct epoll_event setup { };
                    Client newClient(loop, fd, clients, servers[fd]);
                    auto result =  clients.emplace(newClient.fd, std::move(newClient));
                    if (!result.second)
                        throw std::runtime_error("Client insert failed or duplicate fd");
                    newFd = newClient.fd;
                    setup.data.fd = newClient.fd;
                    setup.events = EPOLLIN;
                    if (epoll_ctl(loop, EPOLL_CTL_ADD, newClient.fd, &setup) < 0)
                        throw std::runtime_error("newClient epoll_ctl ADD failed");
                    wslog.writeToLogFile(INFO, "Connecting a new client FD" + std::to_string(newClient.fd), true);
                }
                catch (const std::bad_alloc& e)
                {
                    wslog.writeToLogFile(ERROR, "Failed to add a client element into std::map due to bad alloc, continuing without connecting the client", DEBUG_LOGS);
                    continue ;
                }
                catch (const std::runtime_error& e)
                {
                    std::string errorMessage = e.what();
                    handleErrorMessages(errorMessage, clients, newFd);
                    continue ;
                }
            }
            else if (clients.find(fd) != clients.end())
            {
                if (eventLog[i].events & EPOLLIN)
                {
                    clients.at(fd).timestamp = std::chrono::steady_clock::now();
                    handleClientRecv(clients.at(fd));
                    
                }
                if (eventLog[i].events & EPOLLOUT)
                {
                    clients.at(fd).timestamp = std::chrono::steady_clock::now();
                    handleClientSend(clients.at(fd));
                }
            }
        }
    }
}

void EventLoop::checkTimeouts()
{
    wslog.writeToLogFile(INFO, "Checking timeouts", true);
    lastTimeoutCheck = std::chrono::steady_clock::now();
    std::chrono::steady_clock::time_point now = std::chrono::steady_clock::now();
    for (auto it = clients.begin(); it != clients.end();)
    {
        auto& client = it->second;
        ++it;
        int elapsedTime = std::chrono::duration_cast<std::chrono::seconds>(now - client.timestamp).count();
        std::chrono::steady_clock::time_point timeout = client.timestamp + std::chrono::seconds(TIMEOUT);
        if (now > timeout)
        {
            createErrorResponse(client, 408, "Request Timeout", " timed out due to inactivity!");
            continue ;
        }
        if (client.state == READ && elapsedTime > 0)
        {
            int dataReceived = client.rawReadData.size() - client.previousDataAmount;
            int dataRate = dataReceived / elapsedTime;
            if ((client.rawReadData.size() > 64 && dataRate < 1024)
                || (client.rawReadData.size() < 64 && dataReceived < 15))
            {
                createErrorResponse(client, 408, "Request Timeout", " disconnected, client sent data too slowly!");
                continue ;
            }
        }
        if (client.state == READ && checkMaxSize(client) != 0)
        {
            createErrorResponse(client, 413, "Payload Too Large", " disconnected, size too big!");
            continue ;
        }
        if (client.state == SEND && elapsedTime > 0)
        {
            int dataSent = client.previousDataAmount - client.writeBuffer.size();
            int dataRate = dataSent / elapsedTime;
            if (client.writeBuffer.size() > 1024 && dataRate < 1024)
            {
                closeClient(client.fd);
                continue ;
            }
        } 
        if (client.state == READ)
            client.previousDataAmount = client.rawReadData.size();
        else if (client.state == SEND)
            client.previousDataAmount = client.writeBuffer.size();
    }
}

void EventLoop::createErrorResponse(Client &client, int code, std::string msg, std::string logMsg)
{
    wslog.writeToLogFile(ERROR, "Client FD" + std::to_string(client.fd) + logMsg, true);
    client.response.push_back(HTTPResponse(code, msg, client.serverInfo.error_pages));
    client.writeBuffer = client.response.back().toString();
    client.bytesWritten = send(client.fd, client.writeBuffer.data(), client.writeBuffer.size(), MSG_DONTWAIT | MSG_NOSIGNAL);
    closeClient(client.fd);
}

void EventLoop::closeClient(int fd)
{
    if (epoll_ctl(loop, EPOLL_CTL_DEL, fd, nullptr) < 0)
        throw std::runtime_error("timeout epoll_ctl DEL failed in closeClient");
    if (clients.at(fd).request.isCGI == true)
        nChildren--;
    close(clients.at(fd).fd);
    clients.erase(clients.at(fd).fd);
}

void EventLoop::checkChildrenStatus()
{
    lastChildrenCheck = std::chrono::steady_clock::now();
    if (clients.empty() == true)
        nChildren = 0;
    for (auto it = clients.begin(); it != clients.end(); ++it)
    {
        auto& client = it->second;
        if (nChildren > 0 && client.request.isCGI == true)
        {
            //wslog.writeToLogFile(INFO, "Checking children status for client FD" + std::to_string(it->first), true);
            handleClientRecv(client);
            continue ;
        }
    }
}

static bool isHexUnsignedLongLong(std::string str)
{
    std::stringstream ss(str);
    long long unsigned value;
    ss >> std::hex >> value;
    return !ss.fail();
}

static long long unsigned HexStrToUnsignedLongLong(std::string str)
{
    std::stringstream ss(str);
    long long unsigned value;
    ss >> std::hex >> value;
    return value;
}

static bool validateChunkedBody(Client &client)
{
    std::chrono::steady_clock::time_point timeout = std::chrono::steady_clock::now() + std::chrono::seconds(TIMEOUT);
    client.chunkBodySize = 0;
    while (client.chunkBuffer.empty() == false)
    {
        std::chrono::steady_clock::time_point now = std::chrono::steady_clock::now();
        if (now > timeout)
            return false;
        long long unsigned bytes = 0;
        std::string str = client.chunkBuffer;
        if (!isHexUnsignedLongLong(str))
        {
            return false;
        }
        bytes = HexStrToUnsignedLongLong(str);
        long long unsigned i = 0;
        while (str[i] != '\r' && i < str.size())
        {
            if (!std::isxdigit(str[i]))
            {
                return false;
            }
            i++;
        }
        if (bytes == 0)
        {
            if (str.substr(1, 4) == "\r\n\r\n")
                return true;
            else
            {
                return false;
            }
        }
        if (str.size() > (i + 1) && (str[i + 1] != '\n'))
        {
            return false;
        }
        str = str.substr(i + 2);
        if (client.request.fileUsed == true && client.request.isCGI == true) 
        {
            int byteswritten = write(client.request.fileFd, str.substr(0, bytes).c_str(), bytes);
            if (byteswritten < 0)
                wslog.writeToLogFile(ERROR, "WRITE FAILED IN CHUNK", DEBUG_LOGS);
            client.chunkBodySize += byteswritten;
        }
        else
            client.request.body += str.substr(0, bytes);
        str = str.substr(bytes);
        if (str.substr(0, 2) != "\r\n")
        {
            return false;
        }
        else
            str = str.substr(2);
        client.chunkBuffer.erase(0, i + 2 + bytes + 2);
    }
    return true;
}

void CGIMultipart(Client& client)
{
    if (client.request.headers.count("Content-Type") == 0)
    {
        wslog.writeToLogFile(ERROR, "400 Missing Content-Type", DEBUG_LOGS);
        client.response.push_back(HTTPResponse(400, "Missing Content-Type", client.serverInfo.error_pages));
        return;
    }
    auto its = client.request.headers.find("Content-Type");
    std::string ct = its->second;
    if (its == client.request.headers.end())
    {
        wslog.writeToLogFile(ERROR, "400 Invalid headers", DEBUG_LOGS);
        client.response.push_back(HTTPResponse(400, "Invalid headers", client.serverInfo.error_pages));
        return;
    }
    std::string boundary;
    std::string::size_type pos = ct.find("boundary=");
    if (pos == std::string::npos)
    {
        wslog.writeToLogFile(ERROR, "400 No boundary", DEBUG_LOGS);
        client.response.push_back(HTTPResponse (400, "No boundary"));
        return;
    }
    boundary = ct.substr(pos + 9);
    if (!boundary.empty() && boundary[0] == '"')
        boundary = boundary.substr(1, boundary.find('"', 1) - 1);
    std::string bound_mark = "--" + boundary;
    std::vector<std::string> parts = split(client.request.body, bound_mark);
    std::string lastPath;
    for (std::vector<std::string>::iterator it = parts.begin(); it != parts.end(); ++it)
    {
        std::string& part = *it;
        if (part.empty() || part == "--\r\n" || part == "--")
            continue;
        std::string disposition = part.substr(0, part.find("\r\n"));
        if (disposition.find("filename=\"") == std::string::npos)
            continue; 
        std::string file = extractFilename(part, 1);
        if (file.empty())
            continue;
        std::string content = extractContent(part);
        std::string folder = "./www/cgi/uploads/";
        std::string path = folder;
        if (path.back() != '/')
            path += "/";
        path += file;
        lastPath = path;
        std::ofstream out(path.c_str(), std::ios::binary);
        if (!out.is_open())
        {
            wslog.writeToLogFile(ERROR, "500 Failed to open file for writing", DEBUG_LOGS);
            client.response.push_back(HTTPResponse(500, "Failed to open file for writing", client.serverInfo.error_pages));
            return;
        }
        out.write(content.c_str(), content.size());
        out.close();
    }
    if (lastPath.empty() || access(lastPath.c_str(), R_OK) != 0)
    {
        wslog.writeToLogFile(ERROR, "400 File not uploaded", DEBUG_LOGS);
        client.response.push_back(HTTPResponse(400, "File not uploaded", client.serverInfo.error_pages));
        return;
    }    
    std::string ext = getFileExtension(client.request.path);
    client.CGI.inputFilePath = lastPath;
    wslog.writeToLogFile(INFO, "POST (multi) File(s) uploaded successfully", DEBUG_LOGS);
}

int EventLoop::executeCGI(Client& client)
{
	if (client.request.fileUsed)
	{  
        client.CGI.tempFileName = "/tmp/tempCGIouput_" + std::to_string(std::time(NULL)); 
		client.CGI.readCGIPipe[1] =  open(client.CGI.tempFileName.c_str(), O_RDWR | O_CREAT | O_TRUNC | O_CLOEXEC, 0644);
		client.CGI.fileOpen = true;
        if (client.request.multipart)
            client.request.fileFd = open(client.CGI.inputFilePath.c_str(), O_RDONLY | O_CLOEXEC, 0644);
        else
		    client.request.fileFd = open(client.request.tempFileName.c_str(), O_RDONLY | O_CLOEXEC, 0644);
		if (client.request.fileFd == -1)
			return -1;
		client.CGI.writeCGIPipe[0] = client.request.fileFd;
	}
    if (access(client.CGI.fullPath.c_str(), F_OK) != 0)
    {
        wslog.writeToLogFile(ERROR, "CGIHandler::executeCGI file not found: " + client.CGI.fullPath, DEBUG_LOGS);
        return -404;
    }
    if (access(client.CGI.fullPath.c_str(), X_OK) != 0)
    {
        wslog.writeToLogFile(ERROR, "CGIHandler::executeCGI access to cgi script forbidden: " + client.CGI.fullPath, DEBUG_LOGS);
        return -403;
    }
    if (!client.request.fileUsed && (pipe2(client.CGI.writeCGIPipe, O_CLOEXEC) == -1 || pipe2(client.CGI.readCGIPipe, O_CLOEXEC) == -1))
	{
        return -500;
	}
    client.CGI.childPid = fork();
    if (client.CGI.childPid == -1)
        return -500;
    if (client.CGI.childPid == 0)
    {
		closeFds();
        dup2(client.CGI.writeCGIPipe[0], STDIN_FILENO);
        dup2(client.CGI.readCGIPipe[1], STDOUT_FILENO);
		if (!client.request.fileUsed)
		{
            if (client.CGI.writeCGIPipe[1] != -1)
			    close(client.CGI.writeCGIPipe[1]);
			client.CGI.writeCGIPipe[1] = -1;
            if (client.CGI.readCGIPipe[0] != -1)
			    close(client.CGI.readCGIPipe[0]);
			client.CGI.readCGIPipe[0] = -1;
		}
<<<<<<< HEAD
        execve(client.CGI.execveArgs[0], client.CGI.execveArgs.data(), client.CGI.envArray.data());
=======
        execve(server.routes[client.request.location].cgiexecutable.c_str(), client.CGI.exceveArgs, client.CGI.envArray);
>>>>>>> e689b078
        exit(1);
    }
	if (!client.request.fileUsed)
	{
        if (client.CGI.writeCGIPipe[0] != -1)
		    close(client.CGI.writeCGIPipe[0]);
		client.CGI.writeCGIPipe[0] = -1;
        if (client.CGI.readCGIPipe[1] != -1)
		    close(client.CGI.readCGIPipe[1]);
		client.CGI.readCGIPipe[1] = -1;

		int flags = fcntl(client.CGI.writeCGIPipe[1], F_GETFL);
		fcntl(client.CGI.writeCGIPipe[1], F_SETFL, flags | O_NONBLOCK);
		flags = fcntl(client.CGI.readCGIPipe[0], F_GETFL);
		fcntl(client.CGI.readCGIPipe[0], F_SETFL, flags | O_NONBLOCK);
	}
	return 0;
}

void EventLoop::handleCGI(Client& client)
{
    int peek;
    int connection = recv(client.fd, &peek, sizeof(peek), MSG_DONTWAIT | MSG_PEEK);
    if (connection == 0)
    {
        wslog.writeToLogFile(DEBUG, "Closed client FD" + std::to_string(client.fd) + " within CGI", true);
        closeClient(client.fd);
        return ;
    }

    if (client.request.body.empty())
    {
        if (client.CGI.writeCGIPipe[1] != -1)
        {
            close(client.CGI.writeCGIPipe[1]);
            client.CGI.writeCGIPipe[1] = -1;
        }
    }
    if (!client.request.fileUsed && client.request.body.empty() == false)

        client.CGI.writeBodyToChild(client.request);
    else if (client.request.fileUsed == false)
        client.CGI.collectCGIOutput(client.CGI.getReadPipe());
    pid = waitpid(client.CGI.getChildPid(), &status, WNOHANG);
    if (pid == client.CGI.getChildPid())
    {
        nChildren--;
        client.state = SEND;
        toggleEpollEvents(client.fd, loop, EPOLLOUT);
        
        if (WIFEXITED(status) && WEXITSTATUS(status) != 0)
        {
            wslog.writeToLogFile(ERROR, "500 Internal Server Error", DEBUG_LOGS);
            client.response.push_back( HTTPResponse(500, "Internal Server Error", client.serverInfo.error_pages));
            client.writeBuffer = client.response.back().toString();
            return ;
        }
        if (!client.request.fileUsed)
        {
            client.CGI.collectCGIOutput(client.CGI.getReadPipe());
            client.response.push_back(client.CGI.generateCGIResponse(client.serverInfo.error_pages));
            client.writeBuffer = client.response.back().toString();
        }
        if (!client.CGI.tempFileName.empty())
        {
            if (client.CGI.readCGIPipe[1] != -1)
                close(client.CGI.readCGIPipe[1]);
            client.CGI.readCGIPipe[1] = -1;
            client.CGI.fileOpen = false;
        }
        else
        {
            if (client.CGI.readCGIPipe[0] != -1)
                close(client.CGI.readCGIPipe[0]);
            client.CGI.readCGIPipe[0] = -1;
        }
        if (!client.request.fileUsed)
            client.request.isCGI = false;
        return ;
    }
}


static bool checkMethods(Client &client, int loop)
{
    if (!RequestHandler::isAllowedMethod(client.request.method, client.serverInfo.routes[client.request.location]))
    {
        client.state = SEND;
        wslog.writeToLogFile(ERROR, "405 Method not allowed", DEBUG_LOGS);
        client.response.push_back(HTTPResponse(405, "Method not allowed", client.serverInfo.error_pages));
        client.writeBuffer = client.response.back().toString();
        toggleEpollEvents(client.fd, loop, EPOLLOUT);
        return false;
    }
    else
        return true;
}

static bool readChunkedBody(Client &client, int loop)
{
    client.chunkBuffer += client.rawReadData;
    if (client.request.fileUsed == false && client.request.isCGI == true)
    {
        client.request.tempFileName = "/tmp/tempSaveFile " + std::to_string(std::time(NULL));
        client.request.fileFd = open(client.request.tempFileName.c_str(), O_RDWR | O_CREAT | O_TRUNC, 0644);
        if (client.request.fileFd == -1)
            wslog.writeToLogFile(ERROR, "Opening temporary file for chunked request failed", DEBUG_LOGS);
        else
        {
            client.request.fileUsed = true;
            client.request.fileIsOpen = true;
        }
    }
    if (client.chunkBuffer.find("0\r\n\r\n") != std::string::npos)
    {
        std::size_t endPos = client.chunkBuffer.find("0\r\n\r\n");
        if (endPos != std::string::npos)
        {
            std::string leftover = client.chunkBuffer.substr(endPos + 5);
            client.rawReadData.clear();
            client.rawReadData += leftover;
            client.chunkBuffer = client.chunkBuffer.substr(0, endPos + 5);
        }
        if (!validateChunkedBody(client))
        {
            if (client.request.isCGI == false)
            {
                if (checkMethods(client, loop) == false)
                    return true;
            }
            else
            {
                wslog.writeToLogFile(ERROR, "400 Bad request", DEBUG_LOGS);
                client.response.push_back(HTTPResponse(400, "Bad request", client.serverInfo.error_pages));
                client.writeBuffer = client.response.back().toString();
            }
            client.state = SEND;
            toggleEpollEvents(client.fd, loop, EPOLLOUT);
            return true;
        }
        if (client.request.fileUsed == true)
        {
            client.request.headers["Content-Length"] = std::to_string(client.chunkBodySize);
            if (client.request.fileIsOpen == false && client.request.fileFd != -1)
                close(client.request.fileFd);
        }
        if (client.request.isCGI == true)
            return true;
        client.state = SEND;
        client.response.push_back(RequestHandler::handleRequest(client));
        client.writeBuffer = client.response.back().toString();
        toggleEpollEvents(client.fd, loop, EPOLLOUT);
        return true;
    }
    client.rawReadData.clear();
    return false;
}

int EventLoop::checkMaxSize(Client& client)
{
    size_t maxBodySize;
    auto ite = client.serverInfo.routes.find(client.request.location);
    if (ite != client.serverInfo.routes.end())
        maxBodySize = ite->second.client_max_body_size;
    else
        return -400;

    if (client.headerString.size() > DEFAULT_MAX_HEADER_SIZE)
    {
        wslog.writeToLogFile(DEBUG, "Request header too big", DEBUG_LOGS);
        return -413;
    }

    if (client.request.body.size() > maxBodySize)
    {
        wslog.writeToLogFile(DEBUG, "Request body too big, max body size = " + std::to_string(maxBodySize) + ", while body size = " + std::to_string(client.request.body.size()), DEBUG_LOGS);
        return -413;
    }
    
    return 0;
}


void EventLoop::checkBody(Client& client)
{
    if (client.request.method == "POST")
    {
        auto TE = client.request.headers.find("Transfer-Encoding");
        if (TE != client.request.headers.end() && TE->second == "chunked")
        {
            if (readChunkedBody(client, loop) == false)
                return;
        }
        else
        {
            auto CL = client.request.headers.find("Content-Length");
            if (CL != client.request.headers.end() && client.rawReadData.size() >= stoul(CL->second))
            {
                client.request.body = client.rawReadData.substr(0, stoul(CL->second));
                client.rawReadData = client.rawReadData.substr(client.request.body.size());
            }
            else
                return ;
        }
    }

    int maxSizeStatus = checkMaxSize(client);
    if (maxSizeStatus < 0)
    {
        if (maxSizeStatus == -400)
            client.response.push_back(HTTPResponse(400, "Bad Request"));
        else if (maxSizeStatus == -413)
            client.response.push_back(HTTPResponse(413, "Payload Too Large"));
        client.erase = true;
        client.writeBuffer = client.response.back().toString();
        client.state = SEND;
        toggleEpollEvents(client.fd, loop, EPOLLOUT);
        return ;
    }
    if (client.rawReadData.empty() == false)
    {
        wslog.writeToLogFile(ERROR, "501 Not implemented", DEBUG_LOGS);
        client.response.push_back(HTTPResponse(501, "Not implemented", client.serverInfo.error_pages));
        client.writeBuffer = client.response.back().toString();
        client.state = SEND;
        toggleEpollEvents(client.fd, loop, EPOLLOUT);
        return ;
    }
    if (client.request.isCGI == true)
    {
        if (client.request.multipart)
            CGIMultipart(client);
        client.state = HANDLE_CGI;
        client.CGI.setEnvValues(client.request, client.serverInfo);
        int error = executeCGI(client);
        if (error < 0)
        {
            if (error == -500)
            {
                wslog.writeToLogFile(ERROR, "500 Internal Server Error", DEBUG_LOGS);
                client.response.push_back(HTTPResponse(500, "Internal Server Error", client.serverInfo.error_pages));
            }
            else if (error == -403)
            {
                wslog.writeToLogFile(ERROR, "403 Forbidden", DEBUG_LOGS);
                client.response.push_back(HTTPResponse(403, "Forbidden", client.serverInfo.error_pages));
            }
            else if (error == -404)
            {
                wslog.writeToLogFile(ERROR, "404 Not Found", DEBUG_LOGS);
                client.response.push_back(HTTPResponse(404, "Not Found", client.serverInfo.error_pages));
            }
            client.writeBuffer = client.response.back().toString();
            client.state = SEND;
            toggleEpollEvents(client.fd, loop, EPOLLOUT);
            return ;
        }
        nChildren++;
        handleCGI(client);
        return ;
    }
    else
    {
        client.response.push_back(RequestHandler::handleRequest(client));
        client.writeBuffer = client.response.back().toString();
        client.state = SEND;
        toggleEpollEvents(client.fd, loop, EPOLLOUT);
        return ;
    }
}

bool EventLoop::validateRequestMethod(Client& client)
{
    if (client.request.method == "POST" || client.request.method == "DELETE" || client.request.method == "GET")
        return true;
    else
        return false;
}

void EventLoop::handleClientRecv(Client& client)
{
    try {
        switch (client.state)
        {
            case IDLE:
            {
                client.state = READ;
                return ;
            }
            case READ:
            {
                client.bytesRead = 0;
                client.bytesSent = 0;
                char buffer[READ_BUFFER_SIZE];
                client.bytesRead = recv(client.fd, buffer, sizeof(buffer) - 1, MSG_DONTWAIT | MSG_NOSIGNAL);
                wslog.writeToLogFile(INFO, "Bytes read = " + std::to_string(client.bytesRead), DEBUG_LOGS);
                if (client.bytesRead <= 0)
                {
                    if (client.bytesRead == 0)
                        wslog.writeToLogFile(DEBUG, "Client FD" + std::to_string(client.fd) + " disconnected", true);
                    if (epoll_ctl(loop, EPOLL_CTL_DEL, client.fd, nullptr) < 0)
                        throw std::runtime_error("epoll_ctl DEL failed in READ");
                    close(client.fd);
                    clients.erase(client.fd);
                    return ;
                }
                buffer[client.bytesRead] = '\0';
                std::string temp(buffer, client.bytesRead);
                client.rawReadData += temp;
                wslog.writeToLogFile(INFO, "Request received from client FD" + std::to_string(client.fd) + ":\n" + client.rawReadData, DEBUG_LOGS);
                if (client.headerString.empty() == true)
                {
                    size_t headerEnd = client.rawReadData.find("\r\n\r\n");
                    if (headerEnd != std::string::npos)
                    {
                        client.headerString = client.rawReadData.substr(0, headerEnd + 4);
                        client.findCorrectHost(client.headerString, client.serverInfoAll);
                        client.request = HTTPRequest(client.headerString, client.serverInfo);
                        if (validateHeader(client.request) == false || validateRequestMethod(client) == false)
                        {
                            wslog.writeToLogFile(ERROR, "Validate request method is not valid", DEBUG_LOGS);
                            if (validateRequestMethod(client) == false)
                            {
                                wslog.writeToLogFile(ERROR, "501 Not implemented", DEBUG_LOGS);
                                client.response.push_back(HTTPResponse(501, "Not implemented", client.serverInfo.error_pages));
                            }
                            else
                            {
                                wslog.writeToLogFile(ERROR, "400 Bad request", DEBUG_LOGS);
                                client.response.push_back(HTTPResponse(400, "Bad request", client.serverInfo.error_pages));
                            }
                            client.rawReadData.clear();
                            client.state = SEND;
                            client.writeBuffer = client.response.back().toString();
                            toggleEpollEvents(client.fd, loop, EPOLLOUT);
                            return ;
                        }
                        if (client.serverInfo.routes.find(client.request.location) == client.serverInfo.routes.end())
                        {
                            wslog.writeToLogFile(ERROR, "404 Invalid location", DEBUG_LOGS);
                            client.response.push_back(HTTPResponse(404, "Invalid location", client.serverInfo.error_pages));
                            client.rawReadData.clear();
                            client.state = SEND;
                            client.writeBuffer = client.response.back().toString();
                            toggleEpollEvents(client.fd, loop, EPOLLOUT);
                            return ;
                        }
                        client.bytesRead = 0;
                        client.rawReadData = client.rawReadData.substr(headerEnd + 4);
                        if (client.serverInfo.routes.at(client.request.location).redirect.status_code)
                        {
                            client.response.push_back(HTTPResponse(client.serverInfo.routes.at(client.request.location).redirect.status_code, client.serverInfo.routes.at(client.request.location).redirect.target_url, client.serverInfo.error_pages));
                            client.rawReadData.clear();
                            client.state = SEND;
                            client.writeBuffer = client.response.back().toString();
                            toggleEpollEvents(client.fd, loop, EPOLLOUT);
                            return ;
                        }
                    }
                }
                if (client.headerString.empty() == false)
                    checkBody(client);
                return ;
            }
            case HANDLE_CGI:
                return handleCGI(client);
            case SEND:
                return;
        }
    }
    catch (const std::invalid_argument& e)
    {
        wslog.writeToLogFile(ERROR, "Client FD" + std::to_string(client.fd) + " suffered from invalid_argument in RECV, sending an error response!", DEBUG_LOGS);
        wslog.writeToLogFile(ERROR, "500 Internal Server Error", DEBUG_LOGS);
        client.response.push_back(HTTPResponse(500, "Internal Server Error", client.serverInfo.error_pages));
        client.rawReadData.clear();
        client.state = SEND;
        client.writeBuffer = client.response.back().toString();
        toggleEpollEvents(client.fd, loop, EPOLLOUT);
        return ;
    }
    catch (const std::bad_alloc& e)
    {
        wslog.writeToLogFile(ERROR, "Client FD" + std::to_string(client.fd) + " suffered from bad_alloc in RECV, sending an error response!", DEBUG_LOGS);
        wslog.writeToLogFile(ERROR, "500 Internal Server Error", DEBUG_LOGS);
        client.response.push_back(HTTPResponse(500, "Internal Server Error", client.serverInfo.error_pages));
        client.rawReadData.clear();
        client.state = SEND;
        client.writeBuffer = client.response.back().toString();
        toggleEpollEvents(client.fd, loop, EPOLLOUT);
        return ;
    }
}

static bool checkBytesSent(Client &client)
{
    if (client.response.size() != 0)
    {
        int pos = client.response.back().toString().find("\r\n\r\n");
        std::string responseHeader = client.response.back().toString().substr(0, pos + 4);
        if (client.response.back().body.empty() == false)
        {
            if ((std::stoul(client.response.back().headers["Content-Length"]) + responseHeader.size() > client.bytesSent))
                return false;
        }
        else
            if (client.bytesSent != responseHeader.size())
                return false;
    }
    return true;
}

void EventLoop::handleClientSend(Client &client)
{
    try {
        if (client.state != SEND)
            return ;
        if (client.request.isCGI == true && client.CGI.tempFileName.empty() == false)
        {
            client.writeBuffer.clear();
            ssize_t bytesread = -1;
            if (client.CGI.fileOpen == false)
            {
                client.CGI.readCGIPipe[1] = open(client.CGI.tempFileName.c_str(), O_RDONLY);
                if (client.CGI.readCGIPipe[1] != -1)
                    client.CGI.fileOpen = true;
                char buffer[65536];
                bytesread = read(client.CGI.readCGIPipe[1], buffer, 1000);
                client.writeBuffer.append(buffer, bytesread);
                client.CGI.output = client.writeBuffer;
                client.response.push_back(client.CGI.generateCGIResponse(client.serverInfo.error_pages));
                auto TE = client.request.headers.find("Transfer-Encoding");
                if (TE != client.request.headers.end() && TE->second == "chunked")
                {
                    std::string responseheader;
                    int pos;
                    pos = client.response.back().toString().find("\r\n\r\n");
                    responseheader = client.response.back().toString().substr(0, pos + 4);
                }
                client.writeBuffer = client.response.back().toString();
            }
            else
            {
                char buffer[65536];
                bytesread = read(client.CGI.readCGIPipe[1], buffer, 1000);
                client.writeBuffer.append(buffer, bytesread);
            }
            if (bytesread == -1)
            {
                wslog.writeToLogFile(ERROR, "500 Internal Server Error", DEBUG_LOGS);
                client.response.push_back(HTTPResponse(500, "Internal Server Error", client.serverInfo.error_pages));
                return;
            }
            else if (bytesread == 0)
            {
                close(client.CGI.readCGIPipe[1]);
                client.CGI.readCGIPipe[1] = -1;
            }
        }
        client.bytesWritten = send(client.fd, client.writeBuffer.c_str(), client.writeBuffer.size(), MSG_DONTWAIT | MSG_NOSIGNAL);
        wslog.writeToLogFile(DEBUG, "Response sent to client FD" + std::to_string(client.fd) + ":\n" + client.writeBuffer, DEBUG_LOGS);
        if (client.bytesWritten <= 0)
        {
            if (epoll_ctl(loop, EPOLL_CTL_DEL, client.fd, nullptr) < 0)
                throw std::runtime_error("check connection epoll_ctl DEL failed in SEND");
            wslog.writeToLogFile(DEBUG, "Closing client FD" + std::to_string(client.fd) + " because bytesWritten = " + std::to_string(client.bytesWritten), true);
            close(client.fd);
            clients.erase(client.fd);
            return ; 
        }
        client.bytesSent += client.bytesWritten;
        client.writeBuffer.erase(0, client.bytesWritten);
        if (checkBytesSent(client) == true)
        {
            wslog.writeToLogFile(DEBUG, "Response sent to client FD" + std::to_string(client.fd), true);
            client.response.pop_back();
            if (client.request.headers.find("Connection") != client.request.headers.end())
                checkConnection = client.request.headers.at("Connection");
            if (!checkConnection.empty())
            {
                if (checkConnection == "close" || checkConnection == "Close")
                {
                    if (epoll_ctl(loop, EPOLL_CTL_DEL, client.fd, nullptr) < 0)
                        throw std::runtime_error("check connection epoll_ctl DEL failed in SEND::close");
                    wslog.writeToLogFile(DEBUG, "Closing client FD" + std::to_string(client.fd) + " because of connection: close", true);
                    close(client.fd);
                    clients.erase(client.fd);
                }
                else
                {
                    wslog.writeToLogFile(INFO, "Client reset", DEBUG_LOGS);
                    client.reset();
                    toggleEpollEvents(client.fd, loop, EPOLLIN);
                }
            }
            else if (client.request.version == "HTTP/1.0")
            {
                if (epoll_ctl(loop, EPOLL_CTL_DEL, client.fd, nullptr) < 0)
                    throw std::runtime_error("check connection epoll_ctl DEL failed in SEND::http");
                wslog.writeToLogFile(DEBUG, "Closing client FD" + std::to_string(client.fd) + " because of http1.0", true);
                close(client.fd);
                clients.erase(client.fd);
            }
            else if (client.erase == true)
            {
                if (epoll_ctl(loop, EPOLL_CTL_DEL, client.fd, nullptr) < 0)
                    throw std::runtime_error("check connection epoll_ctl DEL failed in SEND::erase");
                wslog.writeToLogFile(DEBUG, "Closing client FD" + std::to_string(client.fd) + " because erase = true", true);
                close(client.fd);
                clients.erase(client.fd);
            }
            else
            {
                wslog.writeToLogFile(INFO, "Client reset", DEBUG_LOGS);
                client.reset();
                toggleEpollEvents(client.fd, loop, EPOLLIN);
            }
        }
    }
    
    catch (const std::invalid_argument& e)
    {
        closeClient(client.fd);
        wslog.writeToLogFile(ERROR, "Client FD" + std::to_string(client.fd) + " suffered from invalid_argument in SEND, closing client!", DEBUG_LOGS);
        return ;
    }
    catch (const std::bad_alloc& e)
    {
        closeClient(client.fd);
        wslog.writeToLogFile(ERROR, "Client FD" + std::to_string(client.fd) + " suffered from bad_alloc in SEND, closing client!", DEBUG_LOGS);
        return ;
    }
}<|MERGE_RESOLUTION|>--- conflicted
+++ resolved
@@ -482,11 +482,7 @@
 			    close(client.CGI.readCGIPipe[0]);
 			client.CGI.readCGIPipe[0] = -1;
 		}
-<<<<<<< HEAD
-        execve(client.CGI.execveArgs[0], client.CGI.execveArgs.data(), client.CGI.envArray.data());
-=======
         execve(server.routes[client.request.location].cgiexecutable.c_str(), client.CGI.exceveArgs, client.CGI.envArray);
->>>>>>> e689b078
         exit(1);
     }
 	if (!client.request.fileUsed)
