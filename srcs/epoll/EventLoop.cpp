#include "EventLoop.hpp"

static int initServerSocket(ServerConfig server)
{
    int serverSocket = socket(AF_INET, (SOCK_STREAM | SOCK_NONBLOCK), 0);
    if (serverSocket == -1)
    {
        // wslog.writeToLogFile(ERROR, "Socket creation failed", DEBUG_LOGS);
        return -1;
    }
    int opt = 1;
    setsockopt(serverSocket, SOL_SOCKET, SO_REUSEADDR, &opt, sizeof(opt)); //REMOVE LATER

    struct addrinfo hints, *res;
    memset(&hints, 0, sizeof(hints));
    hints.ai_family = AF_INET;          // IPv4, käytä AF_UNSPEC jos haluat myös IPv6
    hints.ai_socktype = SOCK_STREAM;

    int status = getaddrinfo(server.host.c_str(), server.port.c_str(), &hints, &res);
    if (status != 0)
    {
        // wslog.writeToLogFile(ERROR, std::string("getaddrinfo failed"), DEBUG_LOGS);
        return -1;
    }

    int rvalue = bind(serverSocket, res->ai_addr, res->ai_addrlen);
    freeaddrinfo(res);
    if (rvalue == -1)
    {
        // wslog.writeToLogFile(ERROR, "Bind failed for socket", DEBUG_LOGS);
        return -1;
    }
    rvalue = listen(serverSocket, SOMAXCONN);
    if (rvalue == -1)
    {
        // wslog.writeToLogFile(ERROR, "Listen failed for socket", DEBUG_LOGS);
        return -1;
    }

    return (serverSocket);
}

static void toggleEpollEvents(int fd, int loop, uint32_t events)
{
    struct epoll_event ev {};
    ev.data.fd = fd;
    ev.events = events;
    if (epoll_ctl(loop, EPOLL_CTL_MOD, fd, &ev) < 0)
        throw std::runtime_error("epoll_ctl MOD failed " + std::to_string(errno));
}

EventLoop::EventLoop(std::vector<ServerConfig> serverConfigs) : eventLog(MAX_CONNECTIONS), timerValues { }
{
    signal(SIGPIPE, handleSignals);
    signal(SIGINT, handleSignals);
    struct epoll_event setup {};
    nChildren = 0;
    loop = epoll_create1(0);
    for (size_t i = 0; i < serverConfigs.size(); i++)
    {
        try {
            bool hostFound = false;
            for (auto ite = this->servers.begin(); ite != this->servers.end(); ite++)
            {
                ServerConfig server = ite->second.at(0);
                if (serverConfigs.at(i).host == server.host && serverConfigs.at(i).port == server.port)
                {
                    ite->second.push_back(serverConfigs.at(i));
                    hostFound = true;
                    break ;
                }
            }
            if (hostFound == false)
            {
                serverSocket = initServerSocket(serverConfigs[i]);
                serverConfigs[i].fd = serverSocket;
                setup.data.fd = serverConfigs[i].fd;
                setup.events = EPOLLIN;
                if (epoll_ctl(loop, EPOLL_CTL_ADD, serverSocket, &setup) < 0)
                    throw std::runtime_error("serverSocket epoll_ctl ADD failed");
                servers[serverSocket].push_back(serverConfigs[i]);
                //servers[serverSocket] = serverConfigs[i];
                wslog.writeToLogFile(INFO, "Created a server with FD" + std::to_string(serverSocket), true);
                usedFDs.push_back(serverSocket);
            }
        }
        catch (const std::bad_alloc& e)
        {
            wslog.writeToLogFile(ERROR, "Failed to create server #" + std::to_string(i) + " due to bad alloc, continuing creating other servers", DEBUG_LOGS);
            continue ;
        }
    }
    timerFD = timerfd_create(CLOCK_MONOTONIC, TFD_NONBLOCK);
    if (timerFD < 0)
        std::runtime_error("failed to create timerfd");
    setup.data.fd = timerFD;
    if (epoll_ctl(loop, EPOLL_CTL_ADD, timerFD, &setup) < 0)
        throw std::runtime_error("Failed to add timerFd to epoll");
    timerOn = false;
    wslog.writeToLogFile(INFO, "Creating Childtimer", DEBUG_LOGS);
    childTimerFD = timerfd_create(CLOCK_MONOTONIC, TFD_NONBLOCK);
    if (childTimerFD < 0)
        std::runtime_error("failed to create childTimerFD");
    setup.data.fd = childTimerFD;
    if (epoll_ctl(loop, EPOLL_CTL_ADD, childTimerFD, &setup) < 0)
        throw std::runtime_error("Failed to add childTimerFD to epoll");
    usedFDs.push_back(timerFD);
    usedFDs.push_back(childTimerFD);
}

void EventLoop::closeFds()
{
    close(timerFD);
    close(childTimerFD);
    close(loop);
    for (auto& server : servers)
        close(server.first);
    for (auto& client : clients)
        close(client.first);
    wslog.~Logger();
}

EventLoop::~EventLoop() 
{
    closeFds();
}

static void handleErrorMessages(std::string errorMessage, std::map<int, Client>& clients, int newFd)
{
    if (errorMessage == "oldFd epoll_ctl DEL failed")
        throw std::runtime_error("oldFd epoll_ctl DEL failed, closing the server");
    else if (errorMessage == "Client insert failed or duplicate fd" || errorMessage == "Accepting new client failed")
        wslog.writeToLogFile(ERROR, "Accepting a new client failed, continuing without connecting the client", DEBUG_LOGS);
    else if (errorMessage == "newClient epoll_ctl ADD failed")
    {
        close(clients.at(newFd).fd);
        clients.erase(clients.at(newFd).fd);
        for (auto&  client : clients)
            wslog.writeToLogFile(INFO, "client FD" + std::to_string(client.second.fd)+  " is here", DEBUG_LOGS);
        wslog.writeToLogFile(INFO, "Client closed and removed, after failing to add FD into epoll, continuing", DEBUG_LOGS);
    }
}

void EventLoop::startLoop()
{
    wslog.writeToLogFile(INFO, "Webserver ready", true);
<<<<<<< HEAD
    // int n = 0;
=======
>>>>>>> 2105393d
    while (signum == 0)
    {
        // print_fd_flags(timerFD);
        int nReady = epoll_wait(loop, eventLog.data(), MAX_CONNECTIONS, -1);
        // std::cout << "iteration: " << n << std::endl;
        // n++;
        if (nReady == -1)
        {
            if (errno == EINTR)
            {
                wslog.writeToLogFile(INFO, "epoll_wait interrupted by signal", DEBUG_LOGS);
                if (signum != 0)
                    break ;
                else
                    continue;
            }
            else
                throw std::runtime_error("epoll_wait failed");
        }
        for (int i = 0; i < nReady; i++)
        {
            if (DEBUG_LOGS == true)
            {
                wslog.writeToLogFile(ERROR, "FDs in use: " + std::to_string(usedFDs.size()), DEBUG_LOGS);
                std::cout << "| ";
                for (int fd : usedFDs)
                    std::cout << fd << " | ";
                std::cout << std::endl;
            }
            for (int testFd : usedFDs)
            {
                if (fcntl(testFd, F_GETFD) == -1) //checking if FD is closed
                {
                    wslog.writeToLogFile(INFO, "FD" + std::to_string(testFd) + " is closed, removing from the list", DEBUG_LOGS);
                    usedFDs.erase(std::remove(usedFDs.begin(), usedFDs.end(), testFd), usedFDs.end());
                }
                else
                    wslog.writeToLogFile(INFO, "FD" + std::to_string(testFd) + " is open", DEBUG_LOGS);
            }

            int fd = eventLog[i].data.fd;
            int newFd;
            if (servers.find(fd) != servers.end())
            {
                try {
                    struct epoll_event setup { };
                    Client newClient(loop, fd, clients, servers[fd]);
                    auto result =  clients.emplace(newClient.fd, std::move(newClient));
                    if (!result.second)
                        throw std::runtime_error("Client insert failed or duplicate fd");
                    newFd = newClient.fd;
                    setup.data.fd = newClient.fd;
                    setup.events = EPOLLIN;
                    if (epoll_ctl(loop, EPOLL_CTL_ADD, newClient.fd, &setup) < 0)
                        throw std::runtime_error("newClient epoll_ctl ADD failed");
                    if (timerOn == false)
                        setTimerValues(1);
                    wslog.writeToLogFile(INFO, "Connecting a new client FD" + std::to_string(newClient.fd), true);
                    usedFDs.push_back(newFd);
                }
                catch (const std::bad_alloc& e)
                {
                    wslog.writeToLogFile(ERROR, "Failed to add a client element into std::map due to bad alloc, continuing without connecting the client", DEBUG_LOGS);
                    continue ;
                }
                catch (const std::runtime_error& e)
                {
                    std::string errorMessage = e.what();
                    handleErrorMessages(errorMessage, clients, newFd);
                    continue ;
                }
            }
            else if (fd == timerFD)
            {
                if (clients.empty())
                    setTimerValues(2);
                else
                    checkTimeouts();
            }
            else if (fd == childTimerFD)
            {
<<<<<<< HEAD
                wslog.writeToLogFile(INFO, "Calling checkChildrenStatus", true);
=======
                wslog.writeToLogFile(INFO, "Calling checkChildrenStatus", DEBUG_LOGS);
>>>>>>> 2105393d
                wslog.writeToLogFile(INFO, "Number of children = " + std::to_string(this->nChildren), DEBUG_LOGS);
                checkChildrenStatus();
                if (nChildren == 0)
                    setTimerValues(3); 
            }
            else if (clients.find(fd) != clients.end())
            {
                if (eventLog[i].events & EPOLLIN)
                {
                    //std::cout << "EPOLLIN\n";
                    clients.at(fd).timestamp = std::chrono::steady_clock::now();
                    handleClientRecv(clients.at(fd));
                    
                }
                if (eventLog[i].events & EPOLLOUT)
                {
                    clients.at(fd).timestamp = std::chrono::steady_clock::now();
                    handleClientSend(clients.at(fd));
                }
            }
        }
    }
}

void EventLoop::setTimerValues(int n)
{
    if (n == 1)
    {
        timerValues.it_value.tv_sec = TIMEOUT;
        timerValues.it_interval.tv_sec = TIMEOUT / 2; 
        timerfd_settime(timerFD, 0, &timerValues, 0); //start timeout timer
        timerOn = true;
    }
    else if (n == 2)
    {
        wslog.writeToLogFile(INFO, "No more clients connected, not checking timeouts anymore until new connections", DEBUG_LOGS);
        nChildren = 0;
        timerValues.it_value.tv_sec = 0;
        timerValues.it_interval.tv_sec = 0;
        timerfd_settime(timerFD, 0, &timerValues, 0); //stop timer
        timerOn = false;
    }
    if (n == 3)
    {
        timerValues.it_value.tv_sec = 0;
        timerValues.it_interval.tv_sec = 0;
        wslog.writeToLogFile(INFO, "No children left, not checking their status anymore", DEBUG_LOGS);
        timerfd_settime(childTimerFD, 0, &timerValues, 0);
    }
}

void EventLoop::checkTimeouts()
{
    uint64_t tempBuffer;
    ssize_t bytesRead = read(timerFD, &tempBuffer, sizeof(tempBuffer));
    if (bytesRead != sizeof(tempBuffer))
        throw std::runtime_error("timerfd recv failed");
    std::chrono::steady_clock::time_point now = std::chrono::steady_clock::now();
    for (auto it = clients.begin(); it != clients.end();)
    {
        auto& client = it->second;
        ++it;
        int elapsedTime = std::chrono::duration_cast<std::chrono::seconds>(now - client.timestamp).count();
        std::chrono::steady_clock::time_point timeout = client.timestamp + std::chrono::seconds(TIMEOUT);
        if (now > timeout)
        {
            createErrorResponse(client, 408, "Request Timeout", " timed out due to inactivity!");
            continue ;
        }
        if (client.state == READ && elapsedTime > 0)
        {
            int dataReceived = client.rawReadData.size() - client.previousDataAmount;
            int dataRate = dataReceived / elapsedTime;
            if ((client.rawReadData.size() > 64 && dataRate < 1024)
                || (client.rawReadData.size() < 64 && dataReceived < 15))
            {
                createErrorResponse(client, 408, "Request Timeout", " disconnected, client sent data too slowly!");
                continue ;
            }
        }
        if (client.state == READ && checkMaxSize(client) == false)
        {
            createErrorResponse(client, 413, "Payload Too Large", " disconnected, size too big!");
            continue ;
        }
        if (client.state == SEND && elapsedTime > 0) //make more comprehensive later
        {
            int dataSent = client.previousDataAmount - client.writeBuffer.size();
            int dataRate = dataSent / elapsedTime;
            if (client.writeBuffer.size() > 1024 && dataRate < 1024) //what is proper amount?
            {
                wslog.writeToLogFile(INFO, "Client " + std::to_string(client.fd) + " disconnected, client received data too slowly!", DEBUG_LOGS);
                closeClient(client.fd);
                continue ;
            }
        } 
        if (client.state == READ)
            client.previousDataAmount = client.rawReadData.size();
        else if (client.state == SEND)
            client.previousDataAmount = client.writeBuffer.size();
    }
}

void EventLoop::createErrorResponse(Client &client, int code, std::string msg, std::string logMsg)
{
    client.response.push_back(HTTPResponse(code, msg));
    client.writeBuffer = client.response.back().toString();
<<<<<<< HEAD
    client.bytesWritten = send(client.fd, client.writeBuffer.c_str(), client.writeBuffer.size(), MSG_DONTWAIT | MSG_NOSIGNAL);
=======
    client.bytesWritten = send(client.fd, client.writeBuffer.data(), client.writeBuffer.size(), MSG_DONTWAIT | MSG_NOSIGNAL);
>>>>>>> 2105393d
    wslog.writeToLogFile(INFO, "Client " + std::to_string(client.fd) + logMsg, DEBUG_LOGS);
    closeClient(client.fd);
}

void EventLoop::closeClient(int fd)
{
    if (epoll_ctl(loop, EPOLL_CTL_DEL, fd, nullptr) < 0)
        throw std::runtime_error("timeout epoll_ctl DEL failed in closeClient");
    if (clients.at(fd).request.isCGI == true)
        nChildren--;
    close(clients.at(fd).fd);
    clients.erase(clients.at(fd).fd);
    wslog.writeToLogFile(INFO, "Client FD" + std::to_string(fd) + " closed!", DEBUG_LOGS);
}

void EventLoop::checkChildrenStatus()//int timerFd, std::map<int, Client>& clients, int loop, int& children)
{
    if (clients.empty() == true)
    {
        nChildren = 0;
        setTimerValues(3);
    }
    uint64_t tempBuffer;
    ssize_t bytesRead = read(childTimerFD, &tempBuffer, sizeof(tempBuffer)); //reading until childtimerfd event stops
    if (bytesRead != sizeof(tempBuffer))
<<<<<<< HEAD
        wslog.writeToLogFile(ERROR, "childTimerFd read failed", DEBUG_LOGS);
    //throw std::runtime_error("childTimerFd read failed");
=======
        wslog.writeToLogFile(DEBUG, "childTimerFd recv failed", true);
>>>>>>> 2105393d
    for (auto it = clients.begin(); it != clients.end(); ++it)
    {
        auto& client = it->second;
        if (nChildren > 0 && client.request.isCGI == true)
        {
            handleClientRecv(client);
            continue ;
        }
    }
}

static bool isHexUnsignedLongLong(std::string str)
{
    std::stringstream ss(str);
    long long unsigned value;
    ss >> std::hex >> value;
    return !ss.fail();
}

static long long unsigned HexStrToUnsignedLongLong(std::string str)
{
    std::stringstream ss(str);
    long long unsigned value;
    ss >> std::hex >> value;
    return value;
}

static bool validateChunkedBody(Client &client)
{
    std::chrono::steady_clock::time_point timeout = std::chrono::steady_clock::now() + std::chrono::seconds(TIMEOUT);
    client.chunkBodySize = 0;
    while (client.chunkBuffer.empty() == false)
    {
        std::chrono::steady_clock::time_point now = std::chrono::steady_clock::now();
        if (now > timeout)
            return false;

        long long unsigned bytes = 0;
        wslog.writeToLogFile(ERROR, "bytes to write = " + std::to_string(bytes), true);
        std::string str = client.chunkBuffer;
        if (!isHexUnsignedLongLong(str))
        {
            return false;
        }
        bytes = HexStrToUnsignedLongLong(str);
        long long unsigned i = 0;
        while (str[i] != '\r' && i < str.size())
        {
            if (!std::isxdigit(str[i]))
            {
                return false;
            }
            i++;
        }
        if (bytes == 0)
        {
            if (str.substr(1, 4) == "\r\n\r\n")
                return true;
            else
            {
                return false;
            }
        }
        if (str.size() > (i + 1) && (str[i + 1] != '\n'))
        {
            return false;
        }
        str = str.substr(i + 2);
        if (client.request.fileUsed == true && client.request.isCGI == true) 
        {
            int byteswritten = write(client.request.fileFd, str.substr(0, bytes).c_str(), bytes);
            if (byteswritten < 0)
                wslog.writeToLogFile(ERROR, "WRITE FAILED IN CHUNK", true);
            client.chunkBodySize += byteswritten;
        }
        else
            client.request.body += str.substr(0, bytes);
        str = str.substr(bytes);
        if (str.substr(0, 2) != "\r\n")
        {
            return false;
        }
        else
            str = str.substr(2);
        client.chunkBuffer.erase(0, i + 2 + bytes + 2);
    }
    return true;
}

void CGIMultipart(Client& client)
{
    wslog.writeToLogFile(INFO, "CGIMultipart", true);
    if (client.request.headers.count("Content-Type") == 0)
    {

        client.response.push_back(HTTPResponse(400, "Missing Content-Type"));
        return;
    }
    auto its = client.request.headers.find("Content-Type");
    std::string ct = its->second;
    if (its == client.request.headers.end())
    {

        client.response.push_back(HTTPResponse(400, "Invalid headers"));
        return;
    }
    std::string boundary;
    std::string::size_type pos = ct.find("boundary=");
    if (pos == std::string::npos)
    {

        client.response.push_back(HTTPResponse (400, "No boundary"));
        return;
    }
    boundary = ct.substr(pos + 9);
    if (!boundary.empty() && boundary[0] == '"')
        boundary = boundary.substr(1, boundary.find('"', 1) - 1);
    std::string bound_mark = "--" + boundary;
    std::vector<std::string> parts = split(client.request.body, bound_mark);
    std::string lastPath;
    for (std::vector<std::string>::iterator it = parts.begin(); it != parts.end(); ++it)
    {
        std::string& part = *it;
        if (part.empty() || part == "--\r\n" || part == "--")
            continue;
        std::string disposition = part.substr(0, part.find("\r\n"));
        if (disposition.find("filename=\"") == std::string::npos)
            continue; 
        std::string file = extractFilename(part, 1);
        // wslog.writeToLogFile(INFO, "File: " + file, false);
        if (file.empty())
            continue;
        std::string content = extractContent(part);
        std::string folder = "./www/cgi/uploads/";
        // wslog.writeToLogFile(INFO, "Folder: " + folder, false);
        std::string path = folder;
        if (path.back() != '/')
            path += "/";
        path += file;
        lastPath = path;
        //wslog.writeToLogFile(INFO, "Path: " + lastPath, false);
        std::ofstream out(path.c_str(), std::ios::binary);
        if (!out.is_open())
        {
            wslog.writeToLogFile(ERROR, "500 Failed to open file for writing", false);
            {

                client.response.push_back(HTTPResponse(500, "Failed to open file for writing"));
                return;
            }
        }
        out.write(content.c_str(), content.size());
        out.close();
    }
    if (lastPath.empty() || access(lastPath.c_str(), R_OK) != 0)
    {

        client.response.push_back(HTTPResponse(400, "File not uploaded"));
        return;
    }    
    std::string ext = getFileExtension(client.request.path);
    client.CGI.inputFilePath = lastPath;
    wslog.writeToLogFile(INFO, "POST (multi) File(s) uploaded successfully", false);
}

int EventLoop::executeCGI(Client& client, ServerConfig server)
{
    wslog.writeToLogFile(DEBUG, "CGIHandler::executeCGI called", DEBUG_LOGS);
    wslog.writeToLogFile(DEBUG, "CGIHandler::executeCGI fullPath is: " + client.CGI.fullPath, DEBUG_LOGS);
	if (client.request.fileUsed)
	{  
        client.CGI.tempFileName = "/tmp/tempCGIouput_" + std::to_string(std::time(NULL)); 
		client.CGI.readCGIPipe[1] =  open(client.CGI.tempFileName.c_str(), O_RDWR | O_CREAT | O_TRUNC | O_CLOEXEC, 0644);
		client.CGI.fileOpen = true;
        if (client.request.multipart)
            client.request.fileFd = open(client.CGI.inputFilePath.c_str(), O_RDONLY | O_CLOEXEC, 0644);
        else
		    client.request.fileFd = open(client.request.tempFileName.c_str(), O_RDONLY | O_CLOEXEC, 0644);
		if (client.request.fileFd == -1)
		{
			/// error
			return -1;
		}
		client.CGI.writeCGIPipe[0] = client.request.fileFd;
	}
    if (access(client.CGI.fullPath.c_str(), F_OK) != 0)
    {
        wslog.writeToLogFile(ERROR, "CGIHandler::executeCGI file not found: " + client.CGI.fullPath, DEBUG_LOGS);
        return -404;
    }
    if (access(client.CGI.fullPath.c_str(), X_OK) != 0)
    {
        wslog.writeToLogFile(ERROR, "CGIHandler::executeCGI access to cgi script forbidden: " + client.CGI.fullPath, DEBUG_LOGS);
        return -403;
    }
    if (!client.request.fileUsed && (pipe2(client.CGI.writeCGIPipe, O_CLOEXEC) == -1 || pipe2(client.CGI.readCGIPipe, O_CLOEXEC) == -1))
	{
        return -500;
	}
    wslog.writeToLogFile(DEBUG, "CGIHandler::executeCGI pipes created", DEBUG_LOGS);
    client.CGI.childPid = fork();
    if (client.CGI.childPid == -1)
        return -500;
    if (client.CGI.childPid == 0)
    {
		closeFds();
        dup2(client.CGI.writeCGIPipe[0], STDIN_FILENO);
        dup2(client.CGI.readCGIPipe[1], STDOUT_FILENO);
        usedFDs.push_back(client.CGI.writeCGIPipe[0]);
        usedFDs.push_back(client.CGI.readCGIPipe[1]);
		if (!client.request.fileUsed)
		{
            if (client.CGI.writeCGIPipe[1] != -1)
			    close(client.CGI.writeCGIPipe[1]);
			client.CGI.writeCGIPipe[1] = -1;
            if (client.CGI.readCGIPipe[0] != -1)
			    close(client.CGI.readCGIPipe[0]);
			client.CGI.readCGIPipe[0] = -1;
		}
        execve(server.routes[client.request.location].cgiexecutable.c_str(), client.CGI.exceveArgs, client.CGI.envArray);
        _exit(1);
    }
	if (!client.request.fileUsed)
	{
        if (client.CGI.writeCGIPipe[0] != -1)
		    close(client.CGI.writeCGIPipe[0]);
		client.CGI.writeCGIPipe[0] = -1;
        if (client.CGI.readCGIPipe[1] != -1)
		    close(client.CGI.readCGIPipe[1]);
		client.CGI.readCGIPipe[1] = -1;

		int flags = fcntl(client.CGI.writeCGIPipe[1], F_GETFL); //save the previous flags if any
		fcntl(client.CGI.writeCGIPipe[1], F_SETFL, flags | O_NONBLOCK); //add non-blocking flag
		flags = fcntl(client.CGI.readCGIPipe[0], F_GETFL);
		fcntl(client.CGI.readCGIPipe[0], F_SETFL, flags | O_NONBLOCK);
	}
    usedFDs.push_back(client.CGI.writeCGIPipe[1]);
    usedFDs.push_back(client.CGI.readCGIPipe[0]);
	return 0;
}

void EventLoop::handleCGI(Client& client)
{
    int peek;
    int connection = recv(client.fd, &peek, sizeof(peek), MSG_DONTWAIT | MSG_PEEK);
    if (connection == 0)
    {
        closeClient(client.fd);
        return ;
    }

    if (client.request.body.empty())
    {
        if (client.CGI.writeCGIPipe[1] != -1)
        {
            close(client.CGI.writeCGIPipe[1]);
            client.CGI.writeCGIPipe[1] = -1;
        }
    }
    if (!client.request.fileUsed && client.request.body.empty() == false)
    {
        wslog.writeToLogFile(INFO, "WRITING TO CHILD", DEBUG_LOGS);
        client.CGI.writeBodyToChild(client.request);
    }
    else if (client.request.fileUsed == false)
    {
        wslog.writeToLogFile(INFO, "READING FROM CHILD", DEBUG_LOGS);
        client.CGI.collectCGIOutput(client.CGI.getReadPipe());
    }
    pid = waitpid(client.CGI.getChildPid(), &status, WNOHANG);
    wslog.writeToLogFile(DEBUG, "Handling CGI for client FD: " + std::to_string(client.fd), DEBUG_LOGS);
    wslog.writeToLogFile(DEBUG, "client.childPid is: " + std::to_string(client.CGI.getChildPid()), DEBUG_LOGS);
    wslog.writeToLogFile(DEBUG, "waitpid returned: " + std::to_string(pid), DEBUG_LOGS);
    if (pid == client.CGI.getChildPid())
    {
        wslog.writeToLogFile(DEBUG, "CGI process finished", DEBUG_LOGS);
        nChildren--;
        client.state = SEND;
        toggleEpollEvents(client.fd, loop, EPOLLOUT);
        
        if (WIFEXITED(status) && WEXITSTATUS(status) != 0)
        {
            wslog.writeToLogFile(DEBUG, "Child failed!", DEBUG_LOGS);
            client.response.push_back( HTTPResponse(500, "Internal Server Error"));
            client.writeBuffer = client.response.back().toString();
            return ;
        }
        if (!client.request.fileUsed)
        {
            client.CGI.collectCGIOutput(client.CGI.getReadPipe());
            client.response.push_back(client.CGI.generateCGIResponse());
            client.writeBuffer = client.response.back().toString();
        }
        if (!client.CGI.tempFileName.empty())
        {
            if (client.CGI.readCGIPipe[1] != -1)
                close(client.CGI.readCGIPipe[1]);
            client.CGI.readCGIPipe[1] = -1;
            client.CGI.fileOpen = false;
        }
        else
        {
            if (client.CGI.readCGIPipe[0] != -1)
                close(client.CGI.readCGIPipe[0]);
            client.CGI.readCGIPipe[0] = -1;
        }
        client.state = SEND;
        if (!client.request.fileUsed)
            client.request.isCGI = false;
        return ;
    }
}


static bool checkMethods(Client &client, int loop)
{
    if (!RequestHandler::isAllowedMethod(client.request.method, client.serverInfo.routes[client.request.location]))
    {
        client.state = SEND; 
        client.response.push_back(HTTPResponse(405, "Method not allowed"));
        client.writeBuffer = client.response.back().toString();
        toggleEpollEvents(client.fd, loop, EPOLLOUT);
        return false;
    }
    else
        return true;
}

static bool readChunkedBody(Client &client, int loop)
{
    client.chunkBuffer += client.rawReadData;
    if (client.request.fileUsed == false && client.request.isCGI == true) // 1MB limit for chunked body
    {
        client.request.tempFileName = "/tmp/tempSaveFile " + std::to_string(std::time(NULL));
        client.request.fileFd = open(client.request.tempFileName.c_str(), O_RDWR | O_CREAT | O_TRUNC, 0644);
        if (client.request.fileFd == -1)
            wslog.writeToLogFile(ERROR, "Opening temporary file for chunked request failed", DEBUG_LOGS);
        else
        {
            client.request.fileUsed = true;
            client.request.fileIsOpen = true;
        }
    }
    if (client.chunkBuffer.find("0\r\n\r\n") != std::string::npos)
    {
        std::size_t endPos = client.chunkBuffer.find("0\r\n\r\n");
        if (endPos != std::string::npos)
        {
            std::string leftover = client.chunkBuffer.substr(endPos + 5);
            client.rawReadData.clear();
            client.rawReadData += leftover;
            // ota kaikki alusta "0\r\n\r\n" asti
            client.chunkBuffer = client.chunkBuffer.substr(0, endPos + 5);
        }
        if (!validateChunkedBody(client))
        {
            if (client.request.isCGI == false)
            {
                if (checkMethods(client, loop) == false)
                    return true;
            }
            else
            {
                client.response.push_back(HTTPResponse(400, "Bad request"));
                client.writeBuffer = client.response.back().toString();
            }
            client.state = SEND;
            toggleEpollEvents(client.fd, loop, EPOLLOUT);
            return true;
        }
        if (client.request.fileUsed == true)
        {
            client.request.headers["Content-Length"] = std::to_string(client.chunkBodySize);
            wslog.writeToLogFile(DEBUG, "content len " + std::to_string(client.chunkBodySize), DEBUG_LOGS);
            if (client.request.fileIsOpen == false && client.request.fileFd != -1)
                close(client.request.fileFd);
        }
        if (client.request.isCGI == true)
            return true;
        client.state = SEND;  // Kaikki chunkit luettu
        client.response.push_back(RequestHandler::handleRequest(client));
        client.writeBuffer = client.response.back().toString();
        toggleEpollEvents(client.fd, loop, EPOLLOUT);
        return true;
    }
    client.rawReadData.clear();
    return false;
}

bool EventLoop::checkMaxSize(Client& client)
{
    size_t maxBodySize;
    auto ite = client.serverInfo.routes.find(client.request.location);
    if (ite != client.serverInfo.routes.end())
        maxBodySize = ite->second.client_max_body_size;
    else
        return false;

    if (client.headerString.size() > DEFAULT_MAX_HEADER_SIZE)
    {
        wslog.writeToLogFile(DEBUG, "Request header too big", DEBUG_LOGS);
        return false;
    }

    if (client.request.body.size() > maxBodySize)
    {
        wslog.writeToLogFile(DEBUG, "Request body too big, max body size = " + std::to_string(maxBodySize) + ", while body size = " + std::to_string(client.request.body.size()), DEBUG_LOGS);
        return false;
    }
    
    return true ;
}


void EventLoop::checkBody(Client& client)
{
    if (client.request.method == "POST")
    {
        auto TE = client.request.headers.find("Transfer-Encoding");
        if (TE != client.request.headers.end() && TE->second == "chunked")
        {
            if (readChunkedBody(client, loop) == false)
                return;
        }
        else
        {
            auto CL = client.request.headers.find("Content-Length");
            if (CL != client.request.headers.end() && client.rawReadData.size() >= stoul(CL->second)) //or end of chunks?
            {
                client.request.body = client.rawReadData.substr(0, stoul(CL->second));
                client.rawReadData = client.rawReadData.substr(client.request.body.size());
            }
            else
                return ;
        }
    }

    if (checkMaxSize(client) == false)
    {
        client.response.push_back(HTTPResponse(413, "Payload Too Large"));
        client.writeBuffer = client.response.back().toString();
        client.state = SEND;
        toggleEpollEvents(client.fd, loop, EPOLLOUT);
        return ;
    }
    if (client.rawReadData.empty() == false)
    {
        client.response.push_back(HTTPResponse(501, "Not implemented"));
        client.writeBuffer = client.response.back().toString();
        client.state = SEND;
        toggleEpollEvents(client.fd, loop, EPOLLOUT);
        return ;
    }
    if (client.rawReadData.empty() == false)
    {
        client.response.push_back(HTTPResponse(501, "Not implemented"));
        client.writeBuffer = client.response.back().toString();
        client.state = SEND;
        toggleEpollEvents(client.fd, loop, EPOLLOUT);
        return ;

    }
    if (client.request.isCGI == true)
    {
        wslog.writeToLogFile(INFO, "CGI IS TRUE", DEBUG_LOGS);
        if (client.request.multipart)
            CGIMultipart(client);
        client.state = HANDLE_CGI;
        client.CGI.setEnvValues(client.request, client.serverInfo);
        int error = executeCGI(client, client.serverInfo);
        if (error < 0)
        {
            if (error == -500)
                client.response.push_back(HTTPResponse(500, "Internal Server Error"));
            else if (error == -403)
                client.response.push_back(HTTPResponse(403, "Forbidden"));
            else if (error == -404)
                client.response.push_back(HTTPResponse(404, "Not Found"));
            client.writeBuffer = client.response.back().toString();
            client.state = SEND;
            toggleEpollEvents(client.fd, loop, EPOLLOUT);
            return ;
        }
        if (nChildren == 0)
        {
            timerValues.it_value.tv_sec = CHILD_CHECK;
            timerValues.it_interval.tv_sec = CHILD_CHECK;
            timerfd_settime(childTimerFD, 0, &timerValues, 0);
            wslog.writeToLogFile(INFO, "ChildTimer turned on", DEBUG_LOGS);
        }
        nChildren++;
        handleCGI(client);
        return ;
    }
    else
    {
        wslog.writeToLogFile(INFO, "CGI IS TRUE", DEBUG_LOGS);
        client.response.push_back(RequestHandler::handleRequest(client));
        client.writeBuffer = client.response.back().toString();
        client.state = SEND;
        toggleEpollEvents(client.fd, loop, EPOLLOUT);
        return ;
    }
}

bool EventLoop::validateRequestMethod(Client& client)
{
    if (client.request.method == "POST" || client.request.method == "DELETE" || client.request.method == "GET")
        return true;
    else
        return false;
}

void EventLoop::handleClientRecv(Client& client)
{
    try {
        switch (client.state)
        {
            case IDLE:
            {
                wslog.writeToLogFile(INFO, "IN IDLE", DEBUG_LOGS);
                client.state = READ;
                return ;
            }
            case READ:
            {
                client.bytesRead = 0;
                client.bytesSent = 0;
                char buffer[READ_BUFFER_SIZE];
                client.bytesRead = recv(client.fd, buffer, sizeof(buffer) - 1, MSG_DONTWAIT | MSG_NOSIGNAL);
                wslog.writeToLogFile(INFO, "Bytes read = " + std::to_string(client.bytesRead), DEBUG_LOGS);
                if (client.bytesRead <= 0)
                {
                    if (client.bytesRead == 0)
                        wslog.writeToLogFile(INFO, "Client disconnected FD" + std::to_string(client.fd), DEBUG_LOGS);
<<<<<<< HEAD
=======
                    // client.erase = true;
>>>>>>> 2105393d
                    if (epoll_ctl(loop, EPOLL_CTL_DEL, client.fd, nullptr) < 0)
                    {
                        std::cout << "errno = " << errno << std::endl;
                        throw std::runtime_error("epoll_ctl DEL failed in READ");
                    }
                    close(client.fd);
                    clients.erase(client.fd);
                    return ;
                }
                buffer[client.bytesRead] = '\0';
                std::string temp(buffer, client.bytesRead);
                client.rawReadData += temp;
                if (client.headerString.empty() == true)
                {
                    size_t headerEnd = client.rawReadData.find("\r\n\r\n");
                    if (headerEnd != std::string::npos)
                    {
                        client.headerString = client.rawReadData.substr(0, headerEnd + 4);
                        client.findCorrectHost(client.headerString, client.serverInfoAll);
                        wslog.writeToLogFile(DEBUG, "Header: " + client.headerString, true);
                        client.request = HTTPRequest(client.headerString, client.serverInfo);
                        if (validateHeader(client.request) == false || validateRequestMethod(client) == false)
                        {
                            wslog.writeToLogFile(ERROR, "Validate request method is not valid", DEBUG_LOGS);
                            if (validateRequestMethod(client) == false)
                                client.response.push_back(HTTPResponse(501, "Not implemented"));
                            else
                                client.response.push_back(HTTPResponse(400, "Bad request"));
                            client.rawReadData.clear();
                            client.state = SEND;
                            client.writeBuffer = client.response.back().toString();
                            toggleEpollEvents(client.fd, loop, EPOLLOUT);
                            return ;
                        }
                        if (client.serverInfo.server_names.empty() == true)
                        {
                            client.response.push_back(HTTPResponse(404, "Host name not found"));
                            client.rawReadData.clear();
                            client.state = SEND;
                            client.writeBuffer = client.response.back().toString();
                            toggleEpollEvents(client.fd, loop, EPOLLOUT);
                            return ;
                        }
                        if (client.serverInfo.routes.find(client.request.location) == client.serverInfo.routes.end())
                        {
                            client.response.push_back(HTTPResponse(404, "Invalid location"));
                            client.rawReadData.clear();
                            client.state = SEND;
                            client.writeBuffer = client.response.back().toString();
                            toggleEpollEvents(client.fd, loop, EPOLLOUT);
                            return ;
                        }
                        client.bytesRead = 0;
                        client.rawReadData = client.rawReadData.substr(headerEnd + 4);
                        if (client.serverInfo.routes.at(client.request.location).redirect.status_code)
                        {
                            client.response.push_back(HTTPResponse(client.serverInfo.routes.at(client.request.location).redirect.status_code, client.serverInfo.routes.at(client.request.location).redirect.target_url));
                            client.rawReadData.clear();
                            client.state = SEND;
                            client.writeBuffer = client.response.back().toString();
                            toggleEpollEvents(client.fd, loop, EPOLLOUT);
                            return ;
                        }
                    }
                }
                checkBody(client);
                return ;
            }
            case HANDLE_CGI:
            {
<<<<<<< HEAD
=======
                //wslog.writeToLogFile(INFO, "IN HANDLE CGI", DEBUG_LOGS);
>>>>>>> 2105393d
                return handleCGI(client);
            }
            case SEND:
                return;
        }
    }
    catch (const std::bad_alloc& e)
    {
        wslog.writeToLogFile(ERROR, "Client FD" + std::to_string(client.fd) + " suffered from bad_alloc in RECV, sending an error response!", DEBUG_LOGS);
        client.response.push_back(HTTPResponse(500, "Internal Server Error"));
        client.rawReadData.clear();
        client.state = SEND;
        client.writeBuffer = client.response.back().toString();
        toggleEpollEvents(client.fd, loop, EPOLLOUT);
        return ;
    }
}

static bool checkBytesSent(Client &client)
{
<<<<<<< HEAD
    int pos = client.response.back().toString().find("\r\n\r\n");
    std::string responseHeader = client.response.back().toString().substr(0, pos + 4);
    if (client.response.back().body.empty() == false)
    {
        // std::cout << "header size = " << responseHeader.size() << std::endl;
        // std::cout << "body size = " << std::stoul(client.response.back().headers["Content-Length"]) << std::endl;
        // std::cout << "bytes sent = " << client.bytesSent << std::endl;
        if ((std::stoul(client.response.back().headers["Content-Length"]) + responseHeader.size() > client.bytesSent))
            return false;
    }
    else
        if (client.bytesSent != responseHeader.size())
            return false;

    // std::cout << "ALL BYTES SENT\n";
=======
    if (client.response.size() != 0)
    {
        std::string responseheader;
        int pos;
        pos = client.response.back().toString().find("\r\n\r\n");
        responseheader = client.response.back().toString().substr(0, pos + 4);
        if (client.response.back().body.empty() == false)
        {
            if ((std::stoul(client.response.back().headers["Content-Length"]) + responseheader.size() > client.bytesSent))
                return false;
        }
        else
            if (client.bytesSent != responseheader.size())
                return false;
    }
    wslog.writeToLogFile(ERROR, "checkbytes is true", true);
>>>>>>> 2105393d
    return true;
}

void EventLoop::handleClientSend(Client &client)
{
    try {
        if (client.state != SEND)
            return ;
        wslog.writeToLogFile(INFO, "IN SEND", DEBUG_LOGS);
        wslog.writeToLogFile(INFO, "To be sent = " + client.writeBuffer + " to client FD" + std::to_string(client.fd), DEBUG_LOGS);
        if (client.request.isCGI == true && client.CGI.tempFileName.empty() == false)
        {
            client.writeBuffer.clear();
            ssize_t bytesread = -1;
            if (client.CGI.fileOpen == false)
            {
                client.CGI.readCGIPipe[1] = open(client.CGI.tempFileName.c_str(), O_RDONLY);
                if (client.CGI.readCGIPipe[1] != -1)
                    client.CGI.fileOpen = true;
                char buffer[65536];
                bytesread = read(client.CGI.readCGIPipe[1], buffer, 1000);
                client.writeBuffer.append(buffer, bytesread);
                client.CGI.output = client.writeBuffer;
                client.response.push_back(client.CGI.generateCGIResponse());
<<<<<<< HEAD
=======
                auto TE = client.request.headers.find("Transfer-Encoding");
                if (TE != client.request.headers.end() && TE->second == "chunked")
                {
                    std::string responseheader;
                    int pos;
                    pos = client.response.back().toString().find("\r\n\r\n");
                    responseheader = client.response.back().toString().substr(0, pos + 4);
                    //client.response.back().headers.at("Content-Length") = std::to_string(std::filesystem::file_size(client.CGI.tempFileName) - responseheader.size());
                    wslog.writeToLogFile(ERROR, "response header size " + std::to_string(responseheader.size()), true);
                    wslog.writeToLogFile(ERROR, "content len " + client.response.back().headers.at("Content-Length"), true);
                    wslog.writeToLogFile(ERROR, "response header " + responseheader, true);
                }
>>>>>>> 2105393d
                client.writeBuffer = client.response.back().toString();
            }
            else
            {
                char buffer[65536];
                bytesread = read(client.CGI.readCGIPipe[1], buffer, 1000);
                client.writeBuffer.append(buffer, bytesread);
            }
            if (bytesread == -1)
            {
                wslog.writeToLogFile(ERROR, "500 Internal Server Error", false);
                client.response.push_back(HTTPResponse(500, "Internal Server Error"));
                return;
            }
            else if (bytesread == 0)
            {
                close(client.CGI.readCGIPipe[1]);
                client.CGI.readCGIPipe[1] = -1;
            }
            client.bytesWritten = send(client.fd, client.writeBuffer.c_str(), client.writeBuffer.size(), MSG_DONTWAIT | MSG_NOSIGNAL);
        }
        else
            client.bytesWritten = send(client.fd, client.writeBuffer.c_str(), client.writeBuffer.size(), MSG_DONTWAIT | MSG_NOSIGNAL);
        wslog.writeToLogFile(INFO, "Bytes sent = " + std::to_string(client.bytesWritten), true);
        wslog.writeToLogFile(INFO, "Message sent: " + client.writeBuffer, true);
        if (client.bytesWritten <= 0)
        {
            if (epoll_ctl(loop, EPOLL_CTL_DEL, client.fd, nullptr) < 0)
                throw std::runtime_error("check connection epoll_ctl DEL failed in SEND");
<<<<<<< HEAD
            wslog.writeToLogFile(DEBUG, "Closing client FD" + std::to_string(client.fd), true);
=======
>>>>>>> 2105393d
            close(client.fd);
            clients.erase(client.fd);
            wslog.writeToLogFile(DEBUG, "Closing client FD " + std::to_string(client.fd) + " because of bytesWritten = " + std::to_string(client.bytesWritten), true);
            return ; 
        }
        client.bytesSent += client.bytesWritten;
        client.writeBuffer.erase(0, client.bytesWritten);
<<<<<<< HEAD
        wslog.writeToLogFile(INFO, "Remaining to send = " + std::to_string(client.writeBuffer.size()), true);
        if (checkBytesSent(client) == true)
        {
=======
        wslog.writeToLogFile(INFO, "Remaining to send = " + std::to_string(client.writeBuffer.size()), DEBUG_LOGS);
        if (checkBytesSent(client) == true)
        {
            client.response.pop_back();
>>>>>>> 2105393d
            wslog.writeToLogFile(DEBUG, "Response sent", true);
            if (client.request.headers.find("Connection") != client.request.headers.end())
                checkConnection = client.request.headers.at("Connection");
            if (!checkConnection.empty())
            {
                if (checkConnection == "close" || checkConnection == "Close")
                {
                    if (epoll_ctl(loop, EPOLL_CTL_DEL, client.fd, nullptr) < 0)
                        throw std::runtime_error("check connection epoll_ctl DEL failed in SEND::close");
<<<<<<< HEAD
                    wslog.writeToLogFile(DEBUG, "Closing client FD" + std::to_string(client.fd), true);
=======
>>>>>>> 2105393d
                    close(client.fd);
                    clients.erase(client.fd);
                    wslog.writeToLogFile(DEBUG, "Closing client FD because of close header" + std::to_string(client.fd), true);
                }
                else
                {
                    wslog.writeToLogFile(INFO, "Client reset", DEBUG_LOGS);
                    client.reset();
                    toggleEpollEvents(client.fd, loop, EPOLLIN);
                }
            }
            else if (client.request.version == "HTTP/1.0")
            {
                client.erase = true;
                if (epoll_ctl(loop, EPOLL_CTL_DEL, client.fd, nullptr) < 0)
                    throw std::runtime_error("check connection epoll_ctl DEL failed in SEND::http");
<<<<<<< HEAD
                wslog.writeToLogFile(DEBUG, "Closing client FD" + std::to_string(client.fd), true);
=======
>>>>>>> 2105393d
                close(client.fd);
                clients.erase(client.fd);
                wslog.writeToLogFile(DEBUG, "Closing client FD because of http1.1" + std::to_string(client.fd), true);
            }
            else
            {
<<<<<<< HEAD
                wslog.writeToLogFile(INFO, "Client reset", DEBUG_LOGS);
=======
                wslog.writeToLogFile(INFO, "Client reset", true);
>>>>>>> 2105393d
                client.reset();
                toggleEpollEvents(client.fd, loop, EPOLLIN);
            }
        }
    }
    catch (const std::bad_alloc& e)
    {
        closeClient(client.fd);
        wslog.writeToLogFile(ERROR, "Client FD" + std::to_string(client.fd) + " suffered from bad_alloc in SEND, closing client!", DEBUG_LOGS);
        return ;
    }
}<|MERGE_RESOLUTION|>--- conflicted
+++ resolved
@@ -144,10 +144,7 @@
 void EventLoop::startLoop()
 {
     wslog.writeToLogFile(INFO, "Webserver ready", true);
-<<<<<<< HEAD
     // int n = 0;
-=======
->>>>>>> 2105393d
     while (signum == 0)
     {
         // print_fd_flags(timerFD);
@@ -229,11 +226,7 @@
             }
             else if (fd == childTimerFD)
             {
-<<<<<<< HEAD
-                wslog.writeToLogFile(INFO, "Calling checkChildrenStatus", true);
-=======
                 wslog.writeToLogFile(INFO, "Calling checkChildrenStatus", DEBUG_LOGS);
->>>>>>> 2105393d
                 wslog.writeToLogFile(INFO, "Number of children = " + std::to_string(this->nChildren), DEBUG_LOGS);
                 checkChildrenStatus();
                 if (nChildren == 0)
@@ -341,11 +334,7 @@
 {
     client.response.push_back(HTTPResponse(code, msg));
     client.writeBuffer = client.response.back().toString();
-<<<<<<< HEAD
     client.bytesWritten = send(client.fd, client.writeBuffer.c_str(), client.writeBuffer.size(), MSG_DONTWAIT | MSG_NOSIGNAL);
-=======
-    client.bytesWritten = send(client.fd, client.writeBuffer.data(), client.writeBuffer.size(), MSG_DONTWAIT | MSG_NOSIGNAL);
->>>>>>> 2105393d
     wslog.writeToLogFile(INFO, "Client " + std::to_string(client.fd) + logMsg, DEBUG_LOGS);
     closeClient(client.fd);
 }
@@ -371,12 +360,8 @@
     uint64_t tempBuffer;
     ssize_t bytesRead = read(childTimerFD, &tempBuffer, sizeof(tempBuffer)); //reading until childtimerfd event stops
     if (bytesRead != sizeof(tempBuffer))
-<<<<<<< HEAD
         wslog.writeToLogFile(ERROR, "childTimerFd read failed", DEBUG_LOGS);
     //throw std::runtime_error("childTimerFd read failed");
-=======
-        wslog.writeToLogFile(DEBUG, "childTimerFd recv failed", true);
->>>>>>> 2105393d
     for (auto it = clients.begin(); it != clients.end(); ++it)
     {
         auto& client = it->second;
@@ -912,10 +897,6 @@
                 {
                     if (client.bytesRead == 0)
                         wslog.writeToLogFile(INFO, "Client disconnected FD" + std::to_string(client.fd), DEBUG_LOGS);
-<<<<<<< HEAD
-=======
-                    // client.erase = true;
->>>>>>> 2105393d
                     if (epoll_ctl(loop, EPOLL_CTL_DEL, client.fd, nullptr) < 0)
                     {
                         std::cout << "errno = " << errno << std::endl;
@@ -986,10 +967,6 @@
             }
             case HANDLE_CGI:
             {
-<<<<<<< HEAD
-=======
-                //wslog.writeToLogFile(INFO, "IN HANDLE CGI", DEBUG_LOGS);
->>>>>>> 2105393d
                 return handleCGI(client);
             }
             case SEND:
@@ -1010,23 +987,6 @@
 
 static bool checkBytesSent(Client &client)
 {
-<<<<<<< HEAD
-    int pos = client.response.back().toString().find("\r\n\r\n");
-    std::string responseHeader = client.response.back().toString().substr(0, pos + 4);
-    if (client.response.back().body.empty() == false)
-    {
-        // std::cout << "header size = " << responseHeader.size() << std::endl;
-        // std::cout << "body size = " << std::stoul(client.response.back().headers["Content-Length"]) << std::endl;
-        // std::cout << "bytes sent = " << client.bytesSent << std::endl;
-        if ((std::stoul(client.response.back().headers["Content-Length"]) + responseHeader.size() > client.bytesSent))
-            return false;
-    }
-    else
-        if (client.bytesSent != responseHeader.size())
-            return false;
-
-    // std::cout << "ALL BYTES SENT\n";
-=======
     if (client.response.size() != 0)
     {
         std::string responseheader;
@@ -1043,7 +1003,6 @@
                 return false;
     }
     wslog.writeToLogFile(ERROR, "checkbytes is true", true);
->>>>>>> 2105393d
     return true;
 }
 
@@ -1068,8 +1027,6 @@
                 client.writeBuffer.append(buffer, bytesread);
                 client.CGI.output = client.writeBuffer;
                 client.response.push_back(client.CGI.generateCGIResponse());
-<<<<<<< HEAD
-=======
                 auto TE = client.request.headers.find("Transfer-Encoding");
                 if (TE != client.request.headers.end() && TE->second == "chunked")
                 {
@@ -1082,7 +1039,6 @@
                     wslog.writeToLogFile(ERROR, "content len " + client.response.back().headers.at("Content-Length"), true);
                     wslog.writeToLogFile(ERROR, "response header " + responseheader, true);
                 }
->>>>>>> 2105393d
                 client.writeBuffer = client.response.back().toString();
             }
             else
@@ -1112,10 +1068,7 @@
         {
             if (epoll_ctl(loop, EPOLL_CTL_DEL, client.fd, nullptr) < 0)
                 throw std::runtime_error("check connection epoll_ctl DEL failed in SEND");
-<<<<<<< HEAD
             wslog.writeToLogFile(DEBUG, "Closing client FD" + std::to_string(client.fd), true);
-=======
->>>>>>> 2105393d
             close(client.fd);
             clients.erase(client.fd);
             wslog.writeToLogFile(DEBUG, "Closing client FD " + std::to_string(client.fd) + " because of bytesWritten = " + std::to_string(client.bytesWritten), true);
@@ -1123,16 +1076,10 @@
         }
         client.bytesSent += client.bytesWritten;
         client.writeBuffer.erase(0, client.bytesWritten);
-<<<<<<< HEAD
         wslog.writeToLogFile(INFO, "Remaining to send = " + std::to_string(client.writeBuffer.size()), true);
         if (checkBytesSent(client) == true)
         {
-=======
-        wslog.writeToLogFile(INFO, "Remaining to send = " + std::to_string(client.writeBuffer.size()), DEBUG_LOGS);
-        if (checkBytesSent(client) == true)
-        {
             client.response.pop_back();
->>>>>>> 2105393d
             wslog.writeToLogFile(DEBUG, "Response sent", true);
             if (client.request.headers.find("Connection") != client.request.headers.end())
                 checkConnection = client.request.headers.at("Connection");
@@ -1142,10 +1089,7 @@
                 {
                     if (epoll_ctl(loop, EPOLL_CTL_DEL, client.fd, nullptr) < 0)
                         throw std::runtime_error("check connection epoll_ctl DEL failed in SEND::close");
-<<<<<<< HEAD
                     wslog.writeToLogFile(DEBUG, "Closing client FD" + std::to_string(client.fd), true);
-=======
->>>>>>> 2105393d
                     close(client.fd);
                     clients.erase(client.fd);
                     wslog.writeToLogFile(DEBUG, "Closing client FD because of close header" + std::to_string(client.fd), true);
@@ -1162,21 +1106,14 @@
                 client.erase = true;
                 if (epoll_ctl(loop, EPOLL_CTL_DEL, client.fd, nullptr) < 0)
                     throw std::runtime_error("check connection epoll_ctl DEL failed in SEND::http");
-<<<<<<< HEAD
                 wslog.writeToLogFile(DEBUG, "Closing client FD" + std::to_string(client.fd), true);
-=======
->>>>>>> 2105393d
                 close(client.fd);
                 clients.erase(client.fd);
                 wslog.writeToLogFile(DEBUG, "Closing client FD because of http1.1" + std::to_string(client.fd), true);
             }
             else
             {
-<<<<<<< HEAD
-                wslog.writeToLogFile(INFO, "Client reset", DEBUG_LOGS);
-=======
                 wslog.writeToLogFile(INFO, "Client reset", true);
->>>>>>> 2105393d
                 client.reset();
                 toggleEpollEvents(client.fd, loop, EPOLLIN);
             }
