#include "EventLoop.hpp"

static int initServerSocket(ServerConfig server)
{
    int serverSocket = socket(AF_INET, (SOCK_STREAM | SOCK_NONBLOCK), 0);
    if (serverSocket == -1)
    {
        // wslog.writeToLogFile(ERROR, "Socket creation failed", true);
        return -1;
    }
    int opt = 1;
    setsockopt(serverSocket, SOL_SOCKET, SO_REUSEADDR, &opt, sizeof(opt)); //REMOVE LATER

    struct addrinfo hints, *res;
    memset(&hints, 0, sizeof(hints));
    hints.ai_family = AF_INET;          // IPv4, käytä AF_UNSPEC jos haluat myös IPv6
    hints.ai_socktype = SOCK_STREAM;

    int status = getaddrinfo(server.host.c_str(), server.port.c_str(), &hints, &res);
    if (status != 0)
    {
        // wslog.writeToLogFile(ERROR, std::string("getaddrinfo failed"), true);
        return -1;
    }

    int rvalue = bind(serverSocket, res->ai_addr, res->ai_addrlen);
    freeaddrinfo(res);
    if (rvalue == -1)
    {
        // wslog.writeToLogFile(ERROR, "Bind failed for socket", true);
        return -1;
    }
    rvalue = listen(serverSocket, SOMAXCONN);
    if (rvalue == -1)
    {
        // wslog.writeToLogFile(ERROR, "Listen failed for socket", true);
        return -1;
    }

    return (serverSocket);
}

static void toggleEpollEvents(int fd, int loop, uint32_t events)
{
    struct epoll_event ev {};
    ev.data.fd = fd;
    ev.events = events;
    if (epoll_ctl(loop, EPOLL_CTL_MOD, fd, &ev) < 0)
        throw std::runtime_error("epoll_ctl MOD failed " + std::to_string(errno));
}

EventLoop::EventLoop(std::vector<ServerConfig> serverConfigs) : eventLog(MAX_CONNECTIONS), timerValues {}
{
    signal(SIGPIPE, handleSignals);
    signal(SIGINT, handleSignals);
    struct epoll_event setup {};
    nChildren = 0;
    loop = epoll_create1(0);
    for (size_t i = 0; i < serverConfigs.size(); i++)
    {
        serverSocket = initServerSocket(serverConfigs[i]);
        serverConfigs[i].fd = serverSocket;
        setup.data.fd = serverConfigs[i].fd;
        setup.events = EPOLLIN;
        if (epoll_ctl(loop, EPOLL_CTL_ADD, serverSocket, &setup) < 0)
            throw std::runtime_error("serverSocket epoll_ctl ADD failed");
        servers[serverSocket] = serverConfigs[i];
    }
    timerFD = timerfd_create(CLOCK_MONOTONIC, TFD_NONBLOCK);
    if (timerFD < 0)
        std::runtime_error("failed to create timerfd");
    setup.data.fd = timerFD;
    if (epoll_ctl(loop, EPOLL_CTL_ADD, timerFD, &setup) < 0)
        throw std::runtime_error("Failed to add timerFd to epoll");
    timerOn = false;
    childTimerFD = timerfd_create(CLOCK_MONOTONIC, TFD_NONBLOCK);
    if (childTimerFD < 0)
        std::runtime_error("failed to create childTimerFD");
    setup.data.fd = childTimerFD;
    if (epoll_ctl(loop, EPOLL_CTL_ADD, childTimerFD, &setup) < 0)
        throw std::runtime_error("Failed to add childTimerFD to epoll");
}

void EventLoop::closeFds()
{
    close(timerFD);
    close(childTimerFD);
    close(loop);
    for (auto& server : servers)
        close(server.first);
    for (auto& client : clients)
        close(client.first);
    wslog.~Logger();
}

EventLoop::~EventLoop() 
{
    closeFds();
}

void EventLoop::startLoop()
{
    
    while (signum == 0)
    {
        // print_fd_flags(timerFD);
        int nReady = epoll_wait(loop, eventLog.data(), MAX_CONNECTIONS, -1);
        if (nReady == -1)
        {
            if (errno == EINTR)
            {
                wslog.writeToLogFile(INFO, "epoll_wait interrupted by signal", true);
                if (signum != 0)
                    break ;
                else
                    continue;
            }
            else
                throw std::runtime_error("epoll_wait failed");
        }
        for (int i = 0; i < nReady; i++)
        {
            int fd = eventLog[i].data.fd;
            if (servers.find(fd) != servers.end())
            {
                struct epoll_event setup {};
                Client newClient(loop, fd, clients, servers[fd]);
                auto result =  clients.emplace(newClient.fd, std::move(newClient));
                if (!result.second)
                    throw std::runtime_error("Client insert failed or duplicate fd");
                setup.data.fd = newClient.fd;
                setup.events = EPOLLIN;
                if (epoll_ctl(loop, EPOLL_CTL_ADD, newClient.fd, &setup) < 0)
                    throw std::runtime_error("newClient epoll_ctl ADD failed");
                if (timerOn == false)
                    setTimerValues(1);
                wslog.writeToLogFile(INFO, "Creating a new client FD" + std::to_string(newClient.fd), true);
            }
            else if (fd == timerFD)
            {
                if (clients.empty())
                    setTimerValues(2);
                else
                    checkTimeouts();
            }
            else if (fd == childTimerFD)
            {
                checkChildrenStatus();
                if (nChildren == 0)
                    setTimerValues(3);
            }
            else if (clients.find(fd) != clients.end())
            {
                if (eventLog[i].events & EPOLLIN)
                {
                    std::cout << "EPOLLIN\n";
                    clients.at(fd).timestamp = std::chrono::steady_clock::now();
                    handleClientRecv(clients.at(fd));
                }
<<<<<<< HEAD
=======

>>>>>>> 80d6e042
                if (eventLog[i].events & EPOLLOUT)
                {
                    clients.at(fd).timestamp = std::chrono::steady_clock::now();
                    handleClientSend(clients.at(fd));
                }
            }
        }
    }
}

void EventLoop::setTimerValues(int n)
{
    if (n == 1)
    {
        timerValues.it_value.tv_sec = TIMEOUT;
        timerValues.it_interval.tv_sec = TIMEOUT / 2; 
        timerfd_settime(timerFD, 0, &timerValues, 0); //start timeout timer
        timerOn = true;
    }
    else if (n == 2)
    {
        wslog.writeToLogFile(INFO, "No more clients connected, not checking timeouts anymore until new connections", true);
        timerValues.it_value.tv_sec = 0;
        timerValues.it_interval.tv_sec = 0;
        timerfd_settime(timerFD, 0, &timerValues, 0); //stop timer
        timerOn = false;
    }
    if (n == 3)
    {
        timerValues.it_value.tv_sec = 0;
        timerValues.it_interval.tv_sec = 0;
        wslog.writeToLogFile(INFO, "no children left, not checking their status anymore", true);
        timerfd_settime(childTimerFD, 0, &timerValues, 0);
    }
}

void EventLoop::checkTimeouts()
{
    uint64_t tempBuffer;
    ssize_t bytesRead = read(timerFD, &tempBuffer, sizeof(tempBuffer));
    if (bytesRead != sizeof(tempBuffer))
        throw std::runtime_error("timerfd recv failed");
    std::chrono::steady_clock::time_point now = std::chrono::steady_clock::now();
    for (auto it = clients.begin(); it != clients.end();)
    {
        auto& client = it->second;
        ++it;
        int elapsedTime = std::chrono::duration_cast<std::chrono::seconds>(now - client.timestamp).count();
        std::chrono::steady_clock::time_point timeout = client.timestamp + std::chrono::seconds(TIMEOUT);
        if (now > timeout)
        {
            createErrorResponse(client, 408, "Request Timeout", " timed out due to inactivity!");
            continue ;
        }
        if (client.state == READ && elapsedTime > 0)
        {
            int dataReceived = client.rawReadData.size() - client.previousDataAmount;
            int dataRate = dataReceived / elapsedTime;
            if ((client.rawReadData.size() > 64 && dataRate < 1024)
                || (client.rawReadData.size() < 64 && dataReceived < 15))
            {
                createErrorResponse(client, 408, "Request Timeout", " disconnected, client sent data too slowly!");
                continue ;
            }
        }
        if ((client.state == READ && client.headerString.size() > 8192) || (client.state == READ && (client.rawReadData.size() - client.headerString.size()) > client.serverInfo.client_max_body_size))
        {
            createErrorResponse(client, 413, "Entity too large", " disconnected, size too big!");
            continue ;
        }
        if (client.state == SEND && elapsedTime > 0) //make more comprehensive later
        {
            int dataSent = client.previousDataAmount - client.writeBuffer.size();
            int dataRate = dataSent / elapsedTime;
            if (client.writeBuffer.size() > 1024 && dataRate < 1024) //what is proper amount?
            {
                wslog.writeToLogFile(INFO, "Client " + std::to_string(client.fd) + " disconnected, client received data too slowly!", true);
                closeClient(client.fd);
                continue ;
            }
        } 
        if (client.state == READ)
            client.previousDataAmount = client.rawReadData.size();
        else if (client.state == SEND)
            client.previousDataAmount = client.writeBuffer.size();
    }
}

void EventLoop::createErrorResponse(Client &client, int code, std::string msg, std::string logMsg)
{
    client.response.push_back(HTTPResponse(code, msg));
    client.writeBuffer = client.response.back().toString();
    client.bytesWritten = send(client.fd, client.writeBuffer.data(), client.writeBuffer.size(), MSG_DONTWAIT | MSG_NOSIGNAL);
    wslog.writeToLogFile(INFO, "Client " + std::to_string(client.fd) + logMsg, true);
    closeClient(client.fd);
}

void EventLoop::closeClient(int fd)//Client& client, std::map<int, Client>& clients, int& children, int loop)
{
    if (epoll_ctl(loop, EPOLL_CTL_DEL, fd, nullptr) < 0)
        throw std::runtime_error("timeout epoll_ctl DEL failed in closeClient");
    if (clients.at(fd).request.isCGI == true)
        nChildren--;
    // if (clients.at(fd).fd != -1)
    close(clients.at(fd).fd);
    // clients.at(fd).fd = -1;
    clients.erase(clients.at(fd).fd);
    wslog.writeToLogFile(INFO, "Client FD" + std::to_string(fd) + " closed!", true);
}

void EventLoop::checkChildrenStatus()//int timerFd, std::map<int, Client>& clients, int loop, int& children)
{
    uint64_t tempBuffer;
    ssize_t bytesRead = read(childTimerFD, &tempBuffer, sizeof(tempBuffer)); //reading until childtimerfd event stops
     std::string errmsg = strerror(errno);
        wslog.writeToLogFile(DEBUG, "after read: " + errmsg, true);
    if (bytesRead != sizeof(tempBuffer))
        throw std::runtime_error("childTimerFd recv failed");
    for (auto it = clients.begin(); it != clients.end(); ++it)
    {
        auto& client = it->second;
        if (nChildren > 0 && client.request.isCGI == true)
        {
            handleClientRecv(client);
            continue ;
        }
    }
}

static bool isHexUnsignedLongLong(std::string str)
{
    std::stringstream ss(str);
    long long unsigned value;
    ss >> std::hex >> value;
    return !ss.fail();
}

static long long unsigned HexStrToUnsignedLongLong(std::string str)
{
    std::stringstream ss(str);
    long long unsigned value;
    ss >> std::hex >> value;
    return value;
}

static bool validateChunkedBody(Client &client)
{
    while (client.chunkBuffer.empty() == false)
    {
        long long unsigned bytes;
        std::string str = client.chunkBuffer;
        wslog.writeToLogFile(DEBUG, "size of chunkbuffer " + std::to_string(client.chunkBuffer.size()), true);
        if (!isHexUnsignedLongLong(str))
        {
            return false;
        }
        bytes = HexStrToUnsignedLongLong(str);
        long long unsigned i = 0;
        while (str[i] != '\r' && i < str.size())
        {
            if (!std::isxdigit(str[i]))
            {
                return false;
            }
            i++;
        }
        if (bytes == 0)
        {
            if (str.substr(1, 4) == "\r\n\r\n")
                return true;
            else
            {
                return false;
            }
        }
        if (str.size() > (i + 1) && (str[i + 1] != '\n'))
        {
            return false;
        }
        str = str.substr(i + 2);
        if (client.request.fileUsed == true && client.request.isCGI == true) 
        {
            // Write existing body to file
            write(client.request.fileFd, str.substr(0, bytes).data(), bytes);
        }
        else
            client.request.body += str.substr(0, bytes);
        str = str.substr(bytes);
        if (str.substr(0, 2) != "\r\n")
        {
            wslog.writeToLogFile(DEBUG, "str.substr(0, 2) = {" + str.substr(0, 2) + "}", true);
            wslog.writeToLogFile(DEBUG, "counter = " + std::to_string(i), true);
            wslog.writeToLogFile(DEBUG, "bytes = " + std::to_string(bytes), true);
            //wslog.writeToLogFile(DEBUG, "str = {" + str + "}", true);
            wslog.writeToLogFile(DEBUG, "triggered here5 ", true);
            return false;
        }
        else
            str = str.substr(2);
        client.chunkBuffer.erase(0, i + 2 + bytes + 2);
    }
    return true;
}

int EventLoop::executeCGI(Client& client, ServerConfig server)
{
    wslog.writeToLogFile(DEBUG, "CGIHandler::executeCGI called", true);
    wslog.writeToLogFile(DEBUG, "CGIHandler::executeCGI fullPath is: " + client.CGI.fullPath, true);
	if (client.request.fileUsed)
	{
		client.CGI.tempFileName = "/tmp/tempCGIouput_" + std::to_string(std::time(NULL)); 
		client.CGI.readCGIPipe[1] =  open(client.CGI.tempFileName.c_str(), O_RDWR | O_CREAT | O_TRUNC | O_CLOEXEC, 0644);
		client.CGI.fileOpen = true;
		client.request.fileFd = open(client.request.tempFileName.c_str(), O_RDONLY | O_CLOEXEC, 0644);
		if (client.request.fileFd == -1)
		{
			/// error
			return -1;
		}
		client.CGI.writeCGIPipe[0] = client.request.fileFd;
	}
    if (access(client.CGI.fullPath.c_str(), X_OK) != 0)
    {
        wslog.writeToLogFile(ERROR, "CGIHandler::executeCGI access to cgi script forbidden: " + client.CGI.fullPath, true);
        return -403;
    }
    if (!client.request.fileUsed && (pipe2(client.CGI.writeCGIPipe, O_CLOEXEC) == -1 || pipe2(client.CGI.readCGIPipe, O_CLOEXEC) == -1))
	{
        return -500;
	}
    wslog.writeToLogFile(DEBUG, "CGIHandler::executeCGI pipes created", true);
    client.CGI.childPid = fork();
    if (client.CGI.childPid == -1)
        return -500;
    if (client.CGI.childPid == 0)
    {
		closeFds();
        dup2(client.CGI.writeCGIPipe[0], STDIN_FILENO);
        dup2(client.CGI.readCGIPipe[1], STDOUT_FILENO);
		if (!client.request.fileUsed)
		{
            if (client.CGI.writeCGIPipe[1] != -1)
			    close(client.CGI.writeCGIPipe[1]);
			client.CGI.writeCGIPipe[1] = -1;
            if (client.CGI.readCGIPipe[0] != -1)
			    close(client.CGI.readCGIPipe[0]);
			client.CGI.readCGIPipe[0] = -1;
		}
        execve(server.routes[client.request.location].cgiexecutable.c_str(), client.CGI.exceveArgs, client.CGI.envArray);
        _exit(1);
    }
	if (!client.request.fileUsed)
	{
		wslog.writeToLogFile(ERROR, "Closing writeCGIPipe[0] FD = " + std::to_string(client.CGI.writeCGIPipe[0]), true);
		wslog.writeToLogFile(ERROR, "Closing readCGIPipe[1] FD = " + std::to_string(client.CGI.readCGIPipe[1]), true);
        if (client.CGI.writeCGIPipe[0] != -1)
		    close(client.CGI.writeCGIPipe[0]);
		client.CGI.writeCGIPipe[0] = -1;
        if (client.CGI.readCGIPipe[1] != -1)
		    close(client.CGI.readCGIPipe[1]);
		client.CGI.readCGIPipe[1] = -1;

		int flags = fcntl(client.CGI.writeCGIPipe[1], F_GETFL); //save the previous flags if any
		fcntl(client.CGI.writeCGIPipe[1], F_SETFL, flags | O_NONBLOCK); //add non-blocking flag
		flags = fcntl(client.CGI.readCGIPipe[0], F_GETFL);
		fcntl(client.CGI.readCGIPipe[0], F_SETFL, flags | O_NONBLOCK);
	}
	return 0;
}

void EventLoop::handleCGI(Client& client)
{
    if (client.request.body.empty())
    {
        if (client.CGI.writeCGIPipe[1] != -1)
            close(client.CGI.writeCGIPipe[1]);
        client.CGI.writeCGIPipe[1] = -1;
    }
    if (!client.request.fileUsed && client.request.body.empty() == false)
    {
        std::cout << "WRITING\n"; //REMOVE LATER
        client.CGI.writeBodyToChild(client.request);
    }
    else if (client.request.fileUsed == false)
    {
        std::cout << "READING\n"; //REMOVE LATER
        client.CGI.collectCGIOutput(client.CGI.getReadPipe());
    }
    pid = waitpid(client.CGI.getChildPid(), &status, WNOHANG);
    wslog.writeToLogFile(DEBUG, "Handling CGI for client FD: " + std::to_string(client.fd), true);
    wslog.writeToLogFile(DEBUG, "client.childPid is: " + std::to_string(client.CGI.getChildPid()), true);
    wslog.writeToLogFile(DEBUG, "waitpid returned: " + std::to_string(pid), true);
    if (pid == client.CGI.getChildPid())
    {
        wslog.writeToLogFile(DEBUG, "CGI process finished", true);
        nChildren--;
        client.request.isCGI = false;
        client.state = SEND;
        toggleEpollEvents(client.fd, loop, EPOLLOUT);
        
        if (WIFEXITED(status) && WEXITSTATUS(status) != 0)
        {
            wslog.writeToLogFile(DEBUG, "Child failed!", true);
            client.response.push_back( HTTPResponse(500, "Internal Server Error"));
            client.writeBuffer = client.response.back().body;
            return ;
        }
        if (!client.request.fileUsed)
            client.CGI.collectCGIOutput(client.CGI.getReadPipe());
        client.response.push_back(client.CGI.generateCGIResponse());
        if (!client.CGI.tempFileName.empty())
        {
            if (client.CGI.readCGIPipe[1] != -1)
                close(client.CGI.readCGIPipe[1]);
            client.CGI.readCGIPipe[1] = -1;
            client.CGI.fileOpen = false;
        }
        else
        {
            if (client.CGI.readCGIPipe[0] != -1)
                close(client.CGI.readCGIPipe[0]);
            client.CGI.readCGIPipe[0] = -1;
        }
        client.state = SEND;
        if (!client.request.fileUsed)
            client.request.isCGI = false;
        client.writeBuffer = client.response.back().toString();
        return ;
    }
}

static bool checkMethods(Client &client, int loop)
{
    if (!RequestHandler::isAllowedMethod(client.request.method, client.serverInfo.routes[client.request.location]))
    {
        client.state = SEND; 
        client.response.push_back(HTTPResponse(405, "Method not allowed"));
        client.writeBuffer = client.response.back().toString();
        toggleEpollEvents(client.fd, loop, EPOLLOUT);
        return false;
    }
    else
        return true;
}

static void readChunkedBody(Client &client, int loop)
{
    client.chunkBuffer += client.rawReadData;
    if (client.request.fileUsed == false && client.request.isCGI == true) // 1MB limit for chunked body
    {
        client.request.tempFileName = "/tmp/tempSaveFile " + std::to_string(std::time(NULL));
        client.request.fileFd = open(client.request.tempFileName.c_str(), O_RDWR | O_CREAT | O_TRUNC, 0644);
        if (client.request.fileFd == -1)
            wslog.writeToLogFile(ERROR, "Opening temporary file for chunked request failed", true);
        else
        {
            client.request.fileUsed = true;
            client.request.fileIsOpen = true;
        }
    }
    if (client.chunkBuffer.find("0\r\n\r\n") != std::string::npos)
    {
        std::size_t endPos = client.chunkBuffer.find("0\r\n\r\n");
        if (endPos != std::string::npos)
        {
            std::string leftover = client.chunkBuffer.substr(endPos + 5);
            client.rawReadData.clear();
            client.rawReadData += leftover;
            // ota kaikki alusta "0\r\n\r\n" asti
            client.chunkBuffer = client.chunkBuffer.substr(0, endPos + 5);
        }
        if (!validateChunkedBody(client))
        {
            if (client.request.isCGI == false)
            {
                if (checkMethods(client, loop) == false)
                    return ;
            }
            else
            {
                client.response.push_back(HTTPResponse(400, "Bad request"));
                client.writeBuffer = client.response.back().toString();
            }
            client.state = SEND;
            toggleEpollEvents(client.fd, loop, EPOLLOUT);
            return ;
        }
        if (client.request.fileUsed == true)
        {
            struct stat st;
            if (stat(client.request.tempFileName.c_str(), &st) == 0)
                client.request.headers["Content-Length"] = std::to_string(st.st_size);
            else
                client.request.headers["Content-Length"] = "0";
            if (client.request.fileIsOpen == false && client.request.fileFd != -1)
                close(client.request.fileFd);
        }
        if (client.request.isCGI == true)
            return ;
        client.state = SEND;  // Kaikki chunkit luettu
        client.response.push_back(RequestHandler::handleRequest(client));
        client.writeBuffer = client.response.back().toString();
        toggleEpollEvents(client.fd, loop, EPOLLOUT);
        return;
    }
    client.rawReadData.clear();
}

void EventLoop::checkBody(Client& client)
{
    if (!client.rawReadData.empty() && client.request.method == "POST")
    {
        auto TE = client.request.headers.find("Transfer-Encoding");
        if (TE != client.request.headers.end() && TE->second == "chunked")
            return readChunkedBody(client, loop);
        auto CL = client.request.headers.find("Content-Length");
        if (CL != client.request.headers.end() && client.rawReadData.size() >= stoul(CL->second)) //or end of chunks?
        {
            client.request.body = client.rawReadData.substr(0, stoul(CL->second));
            client.rawReadData = client.rawReadData.substr(client.request.body.size());
        }
        else
            return ;
    }
    if (client.rawReadData.empty() == false)
    {
        client.response.push_back(HTTPResponse(501, "Not implemented"));
        client.writeBuffer = client.response.back().toString();
        client.state = SEND;
        toggleEpollEvents(client.fd, loop, EPOLLOUT);
        return ;

    }
    if (client.request.isCGI == true)
    {
        std::cout << "CGI IS TRUE\n";
        client.state = HANDLE_CGI;
        client.CGI.setEnvValues(client.request, client.serverInfo);
<<<<<<< HEAD
        int error = client.CGI.executeCGI(client.request, client.serverInfo);
=======
        if (checkMethods(client, loop) == false)
            return ;
        int error = executeCGI(client, client.serverInfo);
>>>>>>> 80d6e042
        if (error < 0)
        {
            if (error == -500)
                client.response.push_back(HTTPResponse(500, "Internal Server Error"));
            else if (error == -403)
                client.response.push_back(HTTPResponse(403, "Forbidden"));
            client.writeBuffer = client.response.back().body;
            client.state = SEND;
            toggleEpollEvents(client.fd, loop, EPOLLOUT);
            return ;
        }
        if (nChildren == 0)
        {
            timerValues.it_value.tv_sec = CHILD_CHECK;
            timerValues.it_interval.tv_sec = CHILD_CHECK;
            timerfd_settime(childTimerFD, 0, &timerValues, 0);
            wslog.writeToLogFile(INFO, "ChildTimer turned on", true);
        }
        nChildren++;
        handleCGI(client);
        return ;
    }
    else
    {
        std::cout << "CGI IS FALSE\n";
        client.response.push_back(RequestHandler::handleRequest(client));
        client.writeBuffer = client.response.back().toString();
        client.state = SEND;
        toggleEpollEvents(client.fd, loop, EPOLLOUT);
        return ;
    }
}

void EventLoop::handleClientRecv(Client& client)
{
    switch (client.state)
    {
        case IDLE:
        {
            wslog.writeToLogFile(INFO, "IN IDLE", true);
            client.state = READ;        
            return ;
        }
        case READ:
        {
            client.bytesRead = 0;
            char buffer[READ_BUFFER_SIZE];
            // wslog.writeToLogFile(INFO, "READING HEADER", true);
            client.bytesRead = recv(client.fd, buffer, sizeof(buffer) - 1, MSG_DONTWAIT);
            // wslog.writeToLogFile(INFO, "Bytes read = " + std::to_string(client.bytesRead), true);
            if (client.bytesRead <= 0)
            {
                if (client.bytesRead == 0)
                    wslog.writeToLogFile(INFO, "Client disconnected FD" + std::to_string(client.fd), true);
                // client.erase = true;
                if (epoll_ctl(loop, EPOLL_CTL_DEL, client.fd, nullptr) < 0)
                {
                    std::cout << "errno = " << errno << std::endl;
                    throw std::runtime_error("epoll_ctl DEL failed in READ");
                }
                if (client.fd != -1)
                    close(client.fd);
                clients.erase(client.fd);
                client.fd = -1;
                return ;
            }
            buffer[client.bytesRead] = '\0';
            std::string temp(buffer, client.bytesRead);
            client.rawReadData += temp;
            size_t headerEnd = client.rawReadData.find("\r\n\r\n");
            if (headerEnd != std::string::npos)
            {
                client.headerString = client.rawReadData.substr(0, headerEnd + 4);
                // wslog.writeToLogFile(DEBUG, "Header: " + client.headerString, true);
                client.request = HTTPRequest(client.headerString, client.serverInfo);
                if (validateHeader(client.request) == false)
                {
                    client.response.push_back(HTTPResponse(400, "Bad request"));
                    client.rawReadData.clear();
                    client.state = SEND;
                    client.writeBuffer = client.response.back().toString();
                    toggleEpollEvents(client.fd, loop, EPOLLOUT);
                    return ;
                }
                client.bytesRead = 0;
                client.rawReadData = client.rawReadData.substr(headerEnd + 4);
            }
            checkBody(client);
            return ;
        }
        case HANDLE_CGI:
        {
            wslog.writeToLogFile(INFO, "IN HANDLE CGI", true);
            return handleCGI(client);
        }
        case SEND:
            return;
    }
}

void EventLoop::handleClientSend(Client &client)
{
    if (client.state != SEND)
        return ;
    wslog.writeToLogFile(INFO, "IN SEND", true);
    //wslog.writeToLogFile(INFO, "To be sent = " + client.writeBuffer + " to client FD" + std::to_string(client.fd), true);
    if (client.request.isCGI == true && client.CGI.tempFileName.empty() == false)
    {
        if (client.CGI.FileOpen == false)
        {
            client.CGI.readCGIPipe[1] = open(client.CGI.tempFileName.c_str(), O_RDONLY);
            if (client.CGI.readCGIPipe[1] != -1)
                client.CGI.FileOpen = true;
        }
        char buffer[65536];
        ssize_t bytesread = read(client.CGI.readCGIPipe[1], buffer, 1000);
        client.writeBuffer.append(buffer, bytesread);
        if (bytesread == -1)
        {
            wslog.writeToLogFile(ERROR, "500 Internal Server Error", false);
            client.response.push_back(HTTPResponse(500, "Internal Server Error"));
            return;
        }
        else if (bytesread == 0)
        {
            close(client.CGI.readCGIPipe[1]);
            client.CGI.readCGIPipe[1] = -1;
        }
        client.bytesWritten = send(client.fd, client.writeBuffer.c_str(), client.writeBuffer.size(), MSG_DONTWAIT);
    }
    else
        client.bytesWritten = send(client.fd, client.writeBuffer.data(), client.writeBuffer.size(), MSG_DONTWAIT | MSG_NOSIGNAL);
    wslog.writeToLogFile(INFO, "Bytes sent = " + std::to_string(client.bytesWritten), true);
    if (client.bytesWritten <= 0)
    {
        if (epoll_ctl(loop, EPOLL_CTL_DEL, client.fd, nullptr) < 0)
            throw std::runtime_error("check connection epoll_ctl DEL failed in SEND");
        // if (client.fd != -1)
        close(client.fd);
        // client.fd = -1;
        clients.erase(client.fd);
        return ; 
    }
    client.writeBuffer.erase(0, client.bytesWritten);
    // wslog.writeToLogFile(INFO, "Remaining to send = " + std::to_string(client.writeBuffer.size()), true);
    if (client.writeBuffer.empty())
    {
        if (client.request.headers.find("Connection") != client.request.headers.end())
            checkConnection = client.request.headers.at("Connection");
        if (!checkConnection.empty())
        {
            if (checkConnection == "close" || checkConnection == "Close")
            {
                if (epoll_ctl(loop, EPOLL_CTL_DEL, client.fd, nullptr) < 0)
                    throw std::runtime_error("check connection epoll_ctl DEL failed in SEND::close");
                // if (client.fd != -1)
                close(client.fd);
                // client.fd = -1;
                clients.erase(client.fd);
            }
            else
            {
                // wslog.writeToLogFile(INFO, "Client reset", true);
                client.reset();
                toggleEpollEvents(client.fd, loop, EPOLLIN);
            }
        }
        else if (client.request.version == "HTTP/1.0")
        {
            client.erase = true;
            if (epoll_ctl(loop, EPOLL_CTL_DEL, client.fd, nullptr) < 0)
                throw std::runtime_error("check connection epoll_ctl DEL failed in SEND::http");
            // if (client.fd != -1)
            close(client.fd);
            // client.fd = -1;
            clients.erase(client.fd);
        }
        else
        {
            // wslog.writeToLogFile(INFO, "Client reset", true);
            client.reset();
            toggleEpollEvents(client.fd, loop, EPOLLIN);
        }
    }
}<|MERGE_RESOLUTION|>--- conflicted
+++ resolved
@@ -157,10 +157,6 @@
                     clients.at(fd).timestamp = std::chrono::steady_clock::now();
                     handleClientRecv(clients.at(fd));
                 }
-<<<<<<< HEAD
-=======
-
->>>>>>> 80d6e042
                 if (eventLog[i].events & EPOLLOUT)
                 {
                     clients.at(fd).timestamp = std::chrono::steady_clock::now();
@@ -599,13 +595,7 @@
         std::cout << "CGI IS TRUE\n";
         client.state = HANDLE_CGI;
         client.CGI.setEnvValues(client.request, client.serverInfo);
-<<<<<<< HEAD
-        int error = client.CGI.executeCGI(client.request, client.serverInfo);
-=======
-        if (checkMethods(client, loop) == false)
-            return ;
         int error = executeCGI(client, client.serverInfo);
->>>>>>> 80d6e042
         if (error < 0)
         {
             if (error == -500)
@@ -714,11 +704,11 @@
     //wslog.writeToLogFile(INFO, "To be sent = " + client.writeBuffer + " to client FD" + std::to_string(client.fd), true);
     if (client.request.isCGI == true && client.CGI.tempFileName.empty() == false)
     {
-        if (client.CGI.FileOpen == false)
+        if (client.CGI.fileOpen == false)
         {
             client.CGI.readCGIPipe[1] = open(client.CGI.tempFileName.c_str(), O_RDONLY);
             if (client.CGI.readCGIPipe[1] != -1)
-                client.CGI.FileOpen = true;
+                client.CGI.fileOpen = true;
         }
         char buffer[65536];
         ssize_t bytesread = read(client.CGI.readCGIPipe[1], buffer, 1000);
