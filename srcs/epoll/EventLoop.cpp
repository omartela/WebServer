#include "EventLoop.hpp"

static int initServerSocket(ServerConfig server)
{
    int serverSocket = socket(AF_INET, (SOCK_STREAM | SOCK_NONBLOCK), 0);
    if (serverSocket == -1)
    {
        // wslog.writeToLogFile(ERROR, "Socket creation failed", DEBUG_LOGS);
        return -1;
    }
    int opt = 1;
    setsockopt(serverSocket, SOL_SOCKET, SO_REUSEADDR, &opt, sizeof(opt)); //REMOVE LATER

    struct addrinfo hints, *res;
    memset(&hints, 0, sizeof(hints));
    hints.ai_family = AF_INET;          // IPv4, käytä AF_UNSPEC jos haluat myös IPv6
    hints.ai_socktype = SOCK_STREAM;

    int status = getaddrinfo(server.host.c_str(), server.port.c_str(), &hints, &res);
    if (status != 0)
    {
        // wslog.writeToLogFile(ERROR, std::string("getaddrinfo failed"), DEBUG_LOGS);
        return -1;
    }

    int rvalue = bind(serverSocket, res->ai_addr, res->ai_addrlen);
    freeaddrinfo(res);
    if (rvalue == -1)
    {
        // wslog.writeToLogFile(ERROR, "Bind failed for socket", DEBUG_LOGS);
        return -1;
    }
    rvalue = listen(serverSocket, SOMAXCONN);
    if (rvalue == -1)
    {
        // wslog.writeToLogFile(ERROR, "Listen failed for socket", DEBUG_LOGS);
        return -1;
    }

    return (serverSocket);
}

static void toggleEpollEvents(int fd, int loop, uint32_t events)
{
    struct epoll_event ev {};
    ev.data.fd = fd;
    ev.events = events;
    if (epoll_ctl(loop, EPOLL_CTL_MOD, fd, &ev) < 0)
        throw std::runtime_error("epoll_ctl MOD failed " + std::to_string(errno));
}

EventLoop::EventLoop(std::vector<ServerConfig> serverConfigs) : eventLog(MAX_CONNECTIONS), timerValues { }
{
    signal(SIGPIPE, handleSignals);
    signal(SIGINT, handleSignals);
    struct epoll_event setup {};
    nChildren = 0;
    loop = epoll_create1(0);
    for (size_t i = 0; i < serverConfigs.size(); i++)
    {
        try {
            bool hostFound = false;
            for (auto ite = this->servers.begin(); ite != this->servers.end(); ite++)
            {
                ServerConfig server = ite->second.at(0);
                if (serverConfigs.at(i).host == server.host && serverConfigs.at(i).port == server.port)
                {
                    ite->second.push_back(serverConfigs.at(i));
                    hostFound = true;
                    break ;
                }
            }
            if (hostFound == false)
            {
                serverSocket = initServerSocket(serverConfigs[i]);
                serverConfigs[i].fd = serverSocket;
                setup.data.fd = serverConfigs[i].fd;
                setup.events = EPOLLIN;
                if (epoll_ctl(loop, EPOLL_CTL_ADD, serverSocket, &setup) < 0)
                    throw std::runtime_error("serverSocket epoll_ctl ADD failed");
                servers[serverSocket].push_back(serverConfigs[i]);
                //servers[serverSocket] = serverConfigs[i];
                wslog.writeToLogFile(INFO, "Created a server with FD" + std::to_string(serverSocket), true);
                usedFDs.push_back(serverSocket);
            }
        }
        catch (const std::bad_alloc& e)
        {
            wslog.writeToLogFile(ERROR, "Failed to create server #" + std::to_string(i) + " due to bad alloc, continuing creating other servers", DEBUG_LOGS);
            continue ;
        }
    }
    timerFD = timerfd_create(CLOCK_MONOTONIC, TFD_NONBLOCK);
    if (timerFD < 0)
        std::runtime_error("failed to create timerfd");
    setup.data.fd = timerFD;
    if (epoll_ctl(loop, EPOLL_CTL_ADD, timerFD, &setup) < 0)
        throw std::runtime_error("Failed to add timerFd to epoll");
    timerOn = false;
    wslog.writeToLogFile(INFO, "Creating Childtimer", DEBUG_LOGS);
    childTimerFD = timerfd_create(CLOCK_MONOTONIC, TFD_NONBLOCK);
    if (childTimerFD < 0)
        std::runtime_error("failed to create childTimerFD");
    setup.data.fd = childTimerFD;
    if (epoll_ctl(loop, EPOLL_CTL_ADD, childTimerFD, &setup) < 0)
        throw std::runtime_error("Failed to add childTimerFD to epoll");
    usedFDs.push_back(timerFD);
    usedFDs.push_back(childTimerFD);
}

void EventLoop::closeFds()
{
    close(timerFD);
    close(childTimerFD);
    close(loop);
    for (auto& server : servers)
        close(server.first);
    for (auto& client : clients)
        close(client.first);
    wslog.~Logger();
}

EventLoop::~EventLoop() 
{
    closeFds();
}

static void handleErrorMessages(std::string errorMessage, std::map<int, Client>& clients, int newFd)
{
    if (errorMessage == "oldFd epoll_ctl DEL failed")
        throw std::runtime_error("oldFd epoll_ctl DEL failed, closing the server");
    else if (errorMessage == "Client insert failed or duplicate fd" || errorMessage == "Accepting new client failed")
        wslog.writeToLogFile(ERROR, "Accepting a new client failed, continuing without connecting the client", DEBUG_LOGS);
    else if (errorMessage == "newClient epoll_ctl ADD failed")
    {
        close(clients.at(newFd).fd);
        clients.erase(clients.at(newFd).fd);
        for (auto&  client : clients)
            wslog.writeToLogFile(INFO, "client FD" + std::to_string(client.second.fd)+  " is here", DEBUG_LOGS);
        wslog.writeToLogFile(INFO, "Client closed and removed, after failing to add FD into epoll, continuing", DEBUG_LOGS);
    }
}

void EventLoop::startLoop()
{
    wslog.writeToLogFile(INFO, "Webserver ready", true);
    while (signum == 0)
    {
        // print_fd_flags(timerFD);
        int nReady = epoll_wait(loop, eventLog.data(), MAX_CONNECTIONS, -1);
        if (nReady == -1)
        {
            if (errno == EINTR)
            {
                wslog.writeToLogFile(INFO, "epoll_wait interrupted by signal", DEBUG_LOGS);
                if (signum != 0)
                    break ;
                else
                    continue;
            }
            else
                throw std::runtime_error("epoll_wait failed");
        }
        for (int i = 0; i < nReady; i++)
        {
            if (DEBUG_LOGS == true)
            {
                wslog.writeToLogFile(ERROR, "FDs in use: " + std::to_string(usedFDs.size()), DEBUG_LOGS);
                std::cout << "| ";
                for (int fd : usedFDs)
                    std::cout << fd << " | ";
                std::cout << std::endl;
            }
            for (int testFd : usedFDs)
            {
                if (fcntl(testFd, F_GETFD) == -1) //checking if FD is closed
                {
                    wslog.writeToLogFile(INFO, "FD" + std::to_string(testFd) + " is closed, removing from the list", DEBUG_LOGS);
                    usedFDs.erase(std::remove(usedFDs.begin(), usedFDs.end(), testFd), usedFDs.end());
                }
                else
                    wslog.writeToLogFile(INFO, "FD" + std::to_string(testFd) + " is open", DEBUG_LOGS);
            }

            int fd = eventLog[i].data.fd;
            int newFd;
            if (servers.find(fd) != servers.end())
            {
                try {
                    struct epoll_event setup { };
                    //Client newClient(loop, fd, clients, servers[fd].front());
                    Client newClient(loop, fd, clients, servers[fd]);
                    auto result =  clients.emplace(newClient.fd, std::move(newClient));
                    if (!result.second)
                        throw std::runtime_error("Client insert failed or duplicate fd");
                    newFd = newClient.fd;
                    setup.data.fd = newClient.fd;
                    setup.events = EPOLLIN;
                    if (epoll_ctl(loop, EPOLL_CTL_ADD, newClient.fd, &setup) < 0)
                        throw std::runtime_error("newClient epoll_ctl ADD failed");
                    if (timerOn == false)
                        setTimerValues(1);
                    wslog.writeToLogFile(INFO, "Connecting a new client FD" + std::to_string(newClient.fd), true);
                    usedFDs.push_back(newFd);
                }
                catch (const std::bad_alloc& e)
                {
                    wslog.writeToLogFile(ERROR, "Failed to add a client element into std::map due to bad alloc, continuing without connecting the client", DEBUG_LOGS);
                    continue ;
                }
                catch (const std::runtime_error& e)
                {
                    std::string errorMessage = e.what();
                    handleErrorMessages(errorMessage, clients, newFd);
                    continue ;
                }
            }
            else if (fd == timerFD)
            {
                if (clients.empty())
                    setTimerValues(2);
                else
                    checkTimeouts();
            }
            else if (fd == childTimerFD)
            {
<<<<<<< HEAD
                wslog.writeToLogFile(INFO, "Calling checkChildrenStatus", DEBUG_LOGS);
                wslog.writeToLogFile(INFO, "Number of children = " + std::to_string(this->nChildren), DEBUG_LOGS);
=======
                // wslog.writeToLogFile(INFO, "Calling checkChildrenStatus", true);
>>>>>>> 71243bde
                checkChildrenStatus();
                if (nChildren == 0)
                    setTimerValues(3); 
            }
            else if (clients.find(fd) != clients.end())
            {
                if (eventLog[i].events & EPOLLIN)
                {
                    //std::cout << "EPOLLIN\n";
                    clients.at(fd).timestamp = std::chrono::steady_clock::now();
                    handleClientRecv(clients.at(fd));
                    
                }
                if (eventLog[i].events & EPOLLOUT)
                {
                    clients.at(fd).timestamp = std::chrono::steady_clock::now();
                    handleClientSend(clients.at(fd));
                }
            }
        }
    }
}

void EventLoop::setTimerValues(int n)
{
    if (n == 1)
    {
        timerValues.it_value.tv_sec = TIMEOUT;
        timerValues.it_interval.tv_sec = TIMEOUT / 2; 
        timerfd_settime(timerFD, 0, &timerValues, 0); //start timeout timer
        timerOn = true;
    }
    else if (n == 2)
    {
        wslog.writeToLogFile(INFO, "No more clients connected, not checking timeouts anymore until new connections", DEBUG_LOGS);
        nChildren = 0;
        timerValues.it_value.tv_sec = 0;
        timerValues.it_interval.tv_sec = 0;
        timerfd_settime(timerFD, 0, &timerValues, 0); //stop timer
        timerOn = false;
    }
    if (n == 3)
    {
        timerValues.it_value.tv_sec = 0;
        timerValues.it_interval.tv_sec = 0;
        wslog.writeToLogFile(INFO, "No children left, not checking their status anymore", DEBUG_LOGS);
        timerfd_settime(childTimerFD, 0, &timerValues, 0);
    }
}

void EventLoop::checkTimeouts()
{
    uint64_t tempBuffer;
    ssize_t bytesRead = read(timerFD, &tempBuffer, sizeof(tempBuffer));
    if (bytesRead != sizeof(tempBuffer))
        throw std::runtime_error("timerfd recv failed");
    std::chrono::steady_clock::time_point now = std::chrono::steady_clock::now();
    for (auto it = clients.begin(); it != clients.end();)
    {
        auto& client = it->second;
        ++it;
        int elapsedTime = std::chrono::duration_cast<std::chrono::seconds>(now - client.timestamp).count();
        std::chrono::steady_clock::time_point timeout = client.timestamp + std::chrono::seconds(TIMEOUT);
        if (now > timeout)
        {
            createErrorResponse(client, 408, "Request Timeout", " timed out due to inactivity!");
            continue ;
        }
        if (client.state == READ && elapsedTime > 0)
        {
            int dataReceived = client.rawReadData.size() - client.previousDataAmount;
            int dataRate = dataReceived / elapsedTime;
            if ((client.rawReadData.size() > 64 && dataRate < 1024)
                || (client.rawReadData.size() < 64 && dataReceived < 15))
            {
                createErrorResponse(client, 408, "Request Timeout", " disconnected, client sent data too slowly!");
                continue ;
            }
        }
        if (client.state == READ && checkMaxSize(client) == false)
        {
            createErrorResponse(client, 413, "Payload Too Large", " disconnected, size too big!");
            continue ;
        }
        if (client.state == SEND && elapsedTime > 0) //make more comprehensive later
        {
            int dataSent = client.previousDataAmount - client.writeBuffer.size();
            int dataRate = dataSent / elapsedTime;
            if (client.writeBuffer.size() > 1024 && dataRate < 1024) //what is proper amount?
            {
                wslog.writeToLogFile(INFO, "Client " + std::to_string(client.fd) + " disconnected, client received data too slowly!", DEBUG_LOGS);
                closeClient(client.fd);
                continue ;
            }
        } 
        if (client.state == READ)
            client.previousDataAmount = client.rawReadData.size();
        else if (client.state == SEND)
            client.previousDataAmount = client.writeBuffer.size();
    }
}

void EventLoop::createErrorResponse(Client &client, int code, std::string msg, std::string logMsg)
{
    client.response.push_back(HTTPResponse(code, msg));
    client.writeBuffer = client.response.back().toString();
    client.bytesWritten = send(client.fd, client.writeBuffer.data(), client.writeBuffer.size(), MSG_DONTWAIT | MSG_NOSIGNAL);
    wslog.writeToLogFile(INFO, "Client " + std::to_string(client.fd) + logMsg, DEBUG_LOGS);
    closeClient(client.fd);
}

void EventLoop::closeClient(int fd)//Client& client, std::map<int, Client>& clients, int& children, int loop)
{
    if (epoll_ctl(loop, EPOLL_CTL_DEL, fd, nullptr) < 0)
        throw std::runtime_error("timeout epoll_ctl DEL failed in closeClient");
    if (clients.at(fd).request.isCGI == true)
        nChildren--;
    close(clients.at(fd).fd);
    clients.erase(clients.at(fd).fd);
    wslog.writeToLogFile(INFO, "Client FD" + std::to_string(fd) + " closed!", DEBUG_LOGS);
}

void EventLoop::checkChildrenStatus()//int timerFd, std::map<int, Client>& clients, int loop, int& children)
{
    if (clients.empty() == true)
    {
        nChildren = 0;
        setTimerValues(3);
    }
    uint64_t tempBuffer;
    ssize_t bytesRead = read(childTimerFD, &tempBuffer, sizeof(tempBuffer)); //reading until childtimerfd event stops
    if (bytesRead != sizeof(tempBuffer))
        wslog.writeToLogFile(DEBUG, "childTimerFd recv failed", true);
    for (auto it = clients.begin(); it != clients.end(); ++it)
    {
        auto& client = it->second;
        if (nChildren > 0 && client.request.isCGI == true)
        {
            handleClientRecv(client);
            continue ;
        }
    }
}

static bool isHexUnsignedLongLong(std::string str)
{
    std::stringstream ss(str);
    long long unsigned value;
    ss >> std::hex >> value;
    return !ss.fail();
}

static long long unsigned HexStrToUnsignedLongLong(std::string str)
{
    std::stringstream ss(str);
    long long unsigned value;
    ss >> std::hex >> value;
    return value;
}

static bool validateChunkedBody(Client &client)
{
    std::chrono::steady_clock::time_point timeout = std::chrono::steady_clock::now() + std::chrono::seconds(TIMEOUT);
    client.chunkBodySize = 0;
    while (client.chunkBuffer.empty() == false)
    {
        std::chrono::steady_clock::time_point now = std::chrono::steady_clock::now();
        if (now > timeout)
            return false;

        long long unsigned bytes = 0;
        wslog.writeToLogFile(ERROR, "bytes to write = " + std::to_string(bytes), true);
        std::string str = client.chunkBuffer;
        if (!isHexUnsignedLongLong(str))
        {
            return false;
        }
        bytes = HexStrToUnsignedLongLong(str);
        long long unsigned i = 0;
        while (str[i] != '\r' && i < str.size())
        {
            if (!std::isxdigit(str[i]))
            {
                return false;
            }
            i++;
        }
        if (bytes == 0)
        {
            if (str.substr(1, 4) == "\r\n\r\n")
                return true;
            else
            {
                return false;
            }
        }
        if (str.size() > (i + 1) && (str[i + 1] != '\n'))
        {
            return false;
        }
        str = str.substr(i + 2);
        if (client.request.fileUsed == true && client.request.isCGI == true) 
        {
            int byteswritten = write(client.request.fileFd, str.substr(0, bytes).c_str(), bytes);
            if (byteswritten < 0)
                wslog.writeToLogFile(ERROR, "WRITE FAILED IN CHUNK", true);
            client.chunkBodySize += byteswritten;
        }
        else
            client.request.body += str.substr(0, bytes);
        str = str.substr(bytes);
        if (str.substr(0, 2) != "\r\n")
        {
            return false;
        }
        else
            str = str.substr(2);
        client.chunkBuffer.erase(0, i + 2 + bytes + 2);
    }
    return true;
}

void CGIMultipart(Client& client)
{
    wslog.writeToLogFile(INFO, "CGIMultipart", true);
    if (client.request.headers.count("Content-Type") == 0)
    {

        client.response.push_back(HTTPResponse(400, "Missing Content-Type"));
        return;
    }
    auto its = client.request.headers.find("Content-Type");
    std::string ct = its->second;
    if (its == client.request.headers.end())
    {

        client.response.push_back(HTTPResponse(400, "Invalid headers"));
        return;
    }
    std::string boundary;
    std::string::size_type pos = ct.find("boundary=");
    if (pos == std::string::npos)
    {

        client.response.push_back(HTTPResponse (400, "No boundary"));
        return;
    }
    boundary = ct.substr(pos + 9);
    if (!boundary.empty() && boundary[0] == '"')
        boundary = boundary.substr(1, boundary.find('"', 1) - 1);
    std::string bound_mark = "--" + boundary;
    std::vector<std::string> parts = split(client.request.body, bound_mark);
    std::string lastPath;
    for (std::vector<std::string>::iterator it = parts.begin(); it != parts.end(); ++it)
    {
        std::string& part = *it;
        if (part.empty() || part == "--\r\n" || part == "--")
            continue;
        std::string disposition = part.substr(0, part.find("\r\n"));
        if (disposition.find("filename=\"") == std::string::npos)
            continue; 
        std::string file = extractFilename(part, 1);
        // wslog.writeToLogFile(INFO, "File: " + file, false);
        if (file.empty())
            continue;
        std::string content = extractContent(part);
        std::string folder = "./www/cgi/uploads/";
        // wslog.writeToLogFile(INFO, "Folder: " + folder, false);
        std::string path = folder;
        if (path.back() != '/')
            path += "/";
        path += file;
        lastPath = path;
        //wslog.writeToLogFile(INFO, "Path: " + lastPath, false);
        std::ofstream out(path.c_str(), std::ios::binary);
        if (!out.is_open())
        {
            wslog.writeToLogFile(ERROR, "500 Failed to open file for writing", false);
            {

                client.response.push_back(HTTPResponse(500, "Failed to open file for writing"));
                return;
            }
        }
        out.write(content.c_str(), content.size());
        out.close();
    }
    if (lastPath.empty() || access(lastPath.c_str(), R_OK) != 0)
    {

        client.response.push_back(HTTPResponse(400, "File not uploaded"));
        return;
    }    
    std::string ext = getFileExtension(client.request.path);
    client.CGI.inputFilePath = lastPath;
    client.request.multipart = true;
    wslog.writeToLogFile(INFO, "POST (multi) File(s) uploaded successfully", false);
}

int EventLoop::executeCGI(Client& client, ServerConfig server)
{
<<<<<<< HEAD
    wslog.writeToLogFile(DEBUG, "CGIHandler::executeCGI called", DEBUG_LOGS);
    wslog.writeToLogFile(DEBUG, "CGIHandler::executeCGI fullPath is: " + client.CGI.fullPath, DEBUG_LOGS);
=======
    // wslog.writeToLogFile(DEBUG, "CGIHandler::executeCGI called", true);
    // wslog.writeToLogFile(DEBUG, "CGIHandler::executeCGI fullPath is: " + client.CGI.fullPath, true);
>>>>>>> 71243bde
	if (client.request.fileUsed)
	{  
        client.CGI.tempFileName = "/tmp/tempCGIouput_" + std::to_string(std::time(NULL)); 
		client.CGI.readCGIPipe[1] =  open(client.CGI.tempFileName.c_str(), O_RDWR | O_CREAT | O_TRUNC | O_CLOEXEC, 0644);
		client.CGI.fileOpen = true;
        if (client.request.multipart)
            client.request.fileFd = open(client.CGI.inputFilePath.c_str(), O_RDONLY | O_CLOEXEC, 0644);
        else
		    client.request.fileFd = open(client.request.tempFileName.c_str(), O_RDONLY | O_CLOEXEC, 0644);
		if (client.request.fileFd == -1)
		{
			/// error
			return -1;
		}
		client.CGI.writeCGIPipe[0] = client.request.fileFd;
	}
    if (access(client.CGI.fullPath.c_str(), F_OK) != 0)
    {
        wslog.writeToLogFile(ERROR, "CGIHandler::executeCGI file not found: " + client.CGI.fullPath, DEBUG_LOGS);
        return -404;
    }
    if (access(client.CGI.fullPath.c_str(), X_OK) != 0)
    {
        wslog.writeToLogFile(ERROR, "CGIHandler::executeCGI access to cgi script forbidden: " + client.CGI.fullPath, DEBUG_LOGS);
        return -403;
    }
    if (!client.request.fileUsed && (pipe2(client.CGI.writeCGIPipe, O_CLOEXEC) == -1 || pipe2(client.CGI.readCGIPipe, O_CLOEXEC) == -1))
	{
        return -500;
	}
<<<<<<< HEAD
    wslog.writeToLogFile(DEBUG, "CGIHandler::executeCGI pipes created", DEBUG_LOGS);
=======
    // wslog.writeToLogFile(DEBUG, "CGIHandler::executeCGI pipes created", true);
>>>>>>> 71243bde
    client.CGI.childPid = fork();
    if (client.CGI.childPid == -1)
        return -500;
    if (client.CGI.childPid == 0)
    {
		closeFds();
        dup2(client.CGI.writeCGIPipe[0], STDIN_FILENO);
        dup2(client.CGI.readCGIPipe[1], STDOUT_FILENO);
        usedFDs.push_back(client.CGI.writeCGIPipe[0]);
        usedFDs.push_back(client.CGI.readCGIPipe[1]);
		if (!client.request.fileUsed)
		{
            if (client.CGI.writeCGIPipe[1] != -1)
			    close(client.CGI.writeCGIPipe[1]);
			client.CGI.writeCGIPipe[1] = -1;
            if (client.CGI.readCGIPipe[0] != -1)
			    close(client.CGI.readCGIPipe[0]);
			client.CGI.readCGIPipe[0] = -1;
		}
        execve(server.routes[client.request.location].cgiexecutable.c_str(), client.CGI.exceveArgs, client.CGI.envArray);
        _exit(1);
    }
	if (!client.request.fileUsed)
	{
        if (client.CGI.writeCGIPipe[0] != -1)
		    close(client.CGI.writeCGIPipe[0]);
		client.CGI.writeCGIPipe[0] = -1;
        if (client.CGI.readCGIPipe[1] != -1)
		    close(client.CGI.readCGIPipe[1]);
		client.CGI.readCGIPipe[1] = -1;

		int flags = fcntl(client.CGI.writeCGIPipe[1], F_GETFL); //save the previous flags if any
		fcntl(client.CGI.writeCGIPipe[1], F_SETFL, flags | O_NONBLOCK); //add non-blocking flag
		flags = fcntl(client.CGI.readCGIPipe[0], F_GETFL);
		fcntl(client.CGI.readCGIPipe[0], F_SETFL, flags | O_NONBLOCK);
	}
    usedFDs.push_back(client.CGI.writeCGIPipe[1]);
    usedFDs.push_back(client.CGI.readCGIPipe[0]);
	return 0;
}

void EventLoop::handleCGI(Client& client)
{
    int peek;
    int connection = recv(client.fd, &peek, sizeof(peek), MSG_DONTWAIT | MSG_PEEK);
    if (connection == 0)
    {
        closeClient(client.fd);
        return ;
    }

    if (client.request.body.empty())
    {
        if (client.CGI.writeCGIPipe[1] != -1)
        {
            close(client.CGI.writeCGIPipe[1]);
            client.CGI.writeCGIPipe[1] = -1;
        }
    }
    if (!client.request.fileUsed && client.request.body.empty() == false)
    {
        wslog.writeToLogFile(INFO, "WRITING TO CHILD", DEBUG_LOGS);
        client.CGI.writeBodyToChild(client.request);
    }
    else if (client.request.fileUsed == false)
    {
        wslog.writeToLogFile(INFO, "READING FROM CHILD", DEBUG_LOGS);
        client.CGI.collectCGIOutput(client.CGI.getReadPipe());
    }
    pid = waitpid(client.CGI.getChildPid(), &status, WNOHANG);
    wslog.writeToLogFile(DEBUG, "Handling CGI for client FD: " + std::to_string(client.fd), DEBUG_LOGS);
    wslog.writeToLogFile(DEBUG, "client.childPid is: " + std::to_string(client.CGI.getChildPid()), DEBUG_LOGS);
    wslog.writeToLogFile(DEBUG, "waitpid returned: " + std::to_string(pid), DEBUG_LOGS);
    if (pid == client.CGI.getChildPid())
    {
<<<<<<< HEAD
        wslog.writeToLogFile(DEBUG, "CGI process finished", DEBUG_LOGS);
=======
        // wslog.writeToLogFile(DEBUG, "CGI process finished", true);
>>>>>>> 71243bde
        nChildren--;
        client.state = SEND;
        toggleEpollEvents(client.fd, loop, EPOLLOUT);
        
        if (WIFEXITED(status) && WEXITSTATUS(status) != 0)
        {
<<<<<<< HEAD
            wslog.writeToLogFile(DEBUG, "Child failed!", DEBUG_LOGS);
=======
            // wslog.writeToLogFile(DEBUG, "Child failed!", true);
>>>>>>> 71243bde
            client.response.push_back( HTTPResponse(500, "Internal Server Error"));
            client.writeBuffer = client.response.back().toString();
            return ;
        }
        if (!client.request.fileUsed)
        {
            client.CGI.collectCGIOutput(client.CGI.getReadPipe());
            client.response.push_back(client.CGI.generateCGIResponse());
            client.writeBuffer = client.response.back().toString();
        }
        if (!client.CGI.tempFileName.empty())
        {
            if (client.CGI.readCGIPipe[1] != -1)
                close(client.CGI.readCGIPipe[1]);
            client.CGI.readCGIPipe[1] = -1;
            client.CGI.fileOpen = false;
        }
        else
        {
            if (client.CGI.readCGIPipe[0] != -1)
                close(client.CGI.readCGIPipe[0]);
            client.CGI.readCGIPipe[0] = -1;
        }
        client.state = SEND;
        if (!client.request.fileUsed)
            client.request.isCGI = false;
        return ;
    }
}


static bool checkMethods(Client &client, int loop)
{
    if (!RequestHandler::isAllowedMethod(client.request.method, client.serverInfo.routes[client.request.location]))
    {
        client.state = SEND; 
        client.response.push_back(HTTPResponse(405, "Method not allowed"));
        client.writeBuffer = client.response.back().toString();
        toggleEpollEvents(client.fd, loop, EPOLLOUT);
        return false;
    }
    else
        return true;
}

static bool readChunkedBody(Client &client, int loop)
{
    client.chunkBuffer += client.rawReadData;
    if (client.request.fileUsed == false && client.request.isCGI == true) // 1MB limit for chunked body
    {
        client.request.tempFileName = "/tmp/tempSaveFile " + std::to_string(std::time(NULL));
        client.request.fileFd = open(client.request.tempFileName.c_str(), O_RDWR | O_CREAT | O_TRUNC, 0644);
        if (client.request.fileFd == -1)
            wslog.writeToLogFile(ERROR, "Opening temporary file for chunked request failed", DEBUG_LOGS);
        else
        {
            client.request.fileUsed = true;
            client.request.fileIsOpen = true;
        }
    }
    if (client.chunkBuffer.find("0\r\n\r\n") != std::string::npos)
    {
        std::size_t endPos = client.chunkBuffer.find("0\r\n\r\n");
        if (endPos != std::string::npos)
        {
            std::string leftover = client.chunkBuffer.substr(endPos + 5);
            client.rawReadData.clear();
            client.rawReadData += leftover;
            // ota kaikki alusta "0\r\n\r\n" asti
            client.chunkBuffer = client.chunkBuffer.substr(0, endPos + 5);
        }
        if (!validateChunkedBody(client))
        {
            if (client.request.isCGI == false)
            {
                if (checkMethods(client, loop) == false)
                    return true;
            }
            else
            {
                client.response.push_back(HTTPResponse(400, "Bad request"));
                client.writeBuffer = client.response.back().toString();
            }
            client.state = SEND;
            toggleEpollEvents(client.fd, loop, EPOLLOUT);
            return true;
        }
        if (client.request.fileUsed == true)
        {
            client.request.headers["Content-Length"] = std::to_string(client.chunkBodySize);
<<<<<<< HEAD
            wslog.writeToLogFile(DEBUG, "content len " + std::to_string(client.chunkBodySize), DEBUG_LOGS);
=======
            // wslog.writeToLogFile(DEBUG, "content len " + std::to_string(client.chunkBodySize), true);
>>>>>>> 71243bde
            if (client.request.fileIsOpen == false && client.request.fileFd != -1)
                close(client.request.fileFd);
        }
        if (client.request.isCGI == true)
            return true;
        client.state = SEND;  // Kaikki chunkit luettu
        client.response.push_back(RequestHandler::handleRequest(client));
        client.writeBuffer = client.response.back().toString();
        toggleEpollEvents(client.fd, loop, EPOLLOUT);
        return true;
    }
    client.rawReadData.clear();
    return false;
}

bool EventLoop::checkMaxSize(Client& client)
{
    size_t maxBodySize;
    auto ite = client.serverInfo.routes.find(client.request.location);
    if (ite != client.serverInfo.routes.end())
        maxBodySize = ite->second.client_max_body_size;
    else
        return false;

    if (client.headerString.size() > DEFAULT_MAX_HEADER_SIZE)
    {
<<<<<<< HEAD
        wslog.writeToLogFile(DEBUG, "Request header too big", DEBUG_LOGS);
=======
        // wslog.writeToLogFile(DEBUG, "Request header too big", true);
>>>>>>> 71243bde
        return false;
    }

    if (client.request.body.size() > maxBodySize)
    {
<<<<<<< HEAD
        wslog.writeToLogFile(DEBUG, "Request body too big, max body size = " + std::to_string(maxBodySize) + ", while body size = " + std::to_string(client.request.body.size()), DEBUG_LOGS);
=======
        // wslog.writeToLogFile(DEBUG, "Request body too big, max body size = " + std::to_string(maxBodySize) + ", while body size = " + std::to_string(client.request.body.size()), true);
>>>>>>> 71243bde
        return false;
    }
    
    return true ;
}


void EventLoop::checkBody(Client& client)
{
    if (client.request.method == "POST")
    {
        auto TE = client.request.headers.find("Transfer-Encoding");
        if (TE != client.request.headers.end() && TE->second == "chunked")
        {
            if (readChunkedBody(client, loop) == false)
                return;
        }
        else
        {
            auto CL = client.request.headers.find("Content-Length");
            if (CL != client.request.headers.end() && client.rawReadData.size() >= stoul(CL->second)) //or end of chunks?
            {
                client.request.body = client.rawReadData.substr(0, stoul(CL->second));
                client.rawReadData = client.rawReadData.substr(client.request.body.size());
            }
            else
                return ;
        }
    }

    if (checkMaxSize(client) == false)
    {
        client.response.push_back(HTTPResponse(413, "Payload Too Large"));
        client.writeBuffer = client.response.back().body;
        client.state = SEND;
        toggleEpollEvents(client.fd, loop, EPOLLOUT);
        return ;
    }
    if (client.rawReadData.empty() == false)
    {
        client.response.push_back(HTTPResponse(501, "Not implemented"));
        client.writeBuffer = client.response.back().toString();
        client.state = SEND;
        toggleEpollEvents(client.fd, loop, EPOLLOUT);
        return ;
    }
    if (client.rawReadData.empty() == false)
    {
        client.response.push_back(HTTPResponse(501, "Not implemented"));
        client.writeBuffer = client.response.back().toString();
        client.state = SEND;
        toggleEpollEvents(client.fd, loop, EPOLLOUT);
        return ;

    }
    if (client.request.isCGI == true)
    {
<<<<<<< HEAD
        wslog.writeToLogFile(INFO, "CGI IS TRUE", DEBUG_LOGS);
=======
        std::cout << "CGI IS TRUE\n";
        if (client.request.multipart)
            CGIMultipart(client);
>>>>>>> 71243bde
        client.state = HANDLE_CGI;
        client.CGI.setEnvValues(client.request, client.serverInfo);
        int error = executeCGI(client, client.serverInfo);
        if (error < 0)
        {
            if (error == -500)
                client.response.push_back(HTTPResponse(500, "Internal Server Error"));
            else if (error == -403)
                client.response.push_back(HTTPResponse(403, "Forbidden"));
            else if (error == -404)
                client.response.push_back(HTTPResponse(404, "Not Found"));
            client.writeBuffer = client.response.back().toString();
            client.state = SEND;
            toggleEpollEvents(client.fd, loop, EPOLLOUT);
            return ;
        }
        if (nChildren == 0)
        {
            timerValues.it_value.tv_sec = CHILD_CHECK;
            timerValues.it_interval.tv_sec = CHILD_CHECK;
            timerfd_settime(childTimerFD, 0, &timerValues, 0);
            wslog.writeToLogFile(INFO, "ChildTimer turned on", DEBUG_LOGS);
        }
        nChildren++;
        handleCGI(client);
        return ;
    }
    else
    {
<<<<<<< HEAD
        wslog.writeToLogFile(INFO, "CGI IS TRUE", DEBUG_LOGS);
=======
>>>>>>> 71243bde
        client.response.push_back(RequestHandler::handleRequest(client));
        client.writeBuffer = client.response.back().toString();
        client.state = SEND;
        toggleEpollEvents(client.fd, loop, EPOLLOUT);
        return ;
    }
}

bool EventLoop::validateRequestMethod(Client& client)
{
    if (client.request.method == "POST" || client.request.method == "DELETE" || client.request.method == "GET")
        return true;
    else
        return false;
}

void EventLoop::handleClientRecv(Client& client)
{
    try {
        switch (client.state)
        {
            case IDLE:
            {
                wslog.writeToLogFile(INFO, "IN IDLE", DEBUG_LOGS);
                client.state = READ;
                return ;
            }
            case READ:
            {
                client.bytesRead = 0;
                char buffer[READ_BUFFER_SIZE];
                client.bytesRead = recv(client.fd, buffer, sizeof(buffer) - 1, MSG_DONTWAIT | MSG_NOSIGNAL);
                wslog.writeToLogFile(INFO, "Bytes read = " + std::to_string(client.bytesRead), DEBUG_LOGS);
                if (client.bytesRead <= 0)
                {
                    if (client.bytesRead == 0)
                        wslog.writeToLogFile(INFO, "Client disconnected FD" + std::to_string(client.fd), DEBUG_LOGS);
                    // client.erase = true;
                    if (epoll_ctl(loop, EPOLL_CTL_DEL, client.fd, nullptr) < 0)
                    {
                        std::cout << "errno = " << errno << std::endl;
                        throw std::runtime_error("epoll_ctl DEL failed in READ");
                    }
                    if (client.fd != -1)
                        close(client.fd);
                    clients.erase(client.fd);
                    client.fd = -1;
                    return ;
                }
                buffer[client.bytesRead] = '\0';
                std::string temp(buffer, client.bytesRead);
                client.rawReadData += temp;
                if (client.headerString.empty() == true)
                {
                    size_t headerEnd = client.rawReadData.find("\r\n\r\n");
                    if (headerEnd != std::string::npos)
                    {
                        client.headerString = client.rawReadData.substr(0, headerEnd + 4);
                        client.findCorrectHost(client.headerString, client.serverInfoAll);
                        wslog.writeToLogFile(DEBUG, "Header: " + client.headerString, true);
                        client.request = HTTPRequest(client.headerString, client.serverInfo);
                        if (validateHeader(client.request) == false || validateRequestMethod(client) == false)
                        {
                            wslog.writeToLogFile(ERROR, "Validate request method is not valid", DEBUG_LOGS);
                            if (validateRequestMethod(client) == false)
                                client.response.push_back(HTTPResponse(501, "Not implemented"));
                            else
                                client.response.push_back(HTTPResponse(400, "Bad request"));
                            client.rawReadData.clear();
                            client.state = SEND;
                            client.writeBuffer = client.response.back().toString();
                            toggleEpollEvents(client.fd, loop, EPOLLOUT);
                            return ;
                        }
                        if (client.serverInfo.server_names.empty() == true)
                        {
                            client.response.push_back(HTTPResponse(404, "Host name not found"));
                            client.rawReadData.clear();
                            client.state = SEND;
                            client.writeBuffer = client.response.back().toString();
                            toggleEpollEvents(client.fd, loop, EPOLLOUT);
                            return ;
                        }
                        if (client.serverInfo.routes.find(client.request.location) == client.serverInfo.routes.end())
                        {
                            client.response.push_back(HTTPResponse(404, "Invalid location"));
                            client.rawReadData.clear();
                            client.state = SEND;
                            client.writeBuffer = client.response.back().toString();
                            toggleEpollEvents(client.fd, loop, EPOLLOUT);
                            return ;
                        }
                        client.bytesRead = 0;
                        client.rawReadData = client.rawReadData.substr(headerEnd + 4);
                        if (client.serverInfo.routes.at(client.request.location).redirect.status_code)
                        {
                            client.response.push_back(HTTPResponse(client.serverInfo.routes.at(client.request.location).redirect.status_code, client.serverInfo.routes.at(client.request.location).redirect.target_url));
                            client.rawReadData.clear();
                            client.state = SEND;
                            client.writeBuffer = client.response.back().toString();
                            toggleEpollEvents(client.fd, loop, EPOLLOUT);
                            return ;
                        }
                    }
                }
                checkBody(client);
                return ;
            }
            case HANDLE_CGI:
            {
<<<<<<< HEAD
                //wslog.writeToLogFile(INFO, "IN HANDLE CGI", DEBUG_LOGS);
=======
                // wslog.writeToLogFile(INFO, "IN HANDLE CGI", true);
>>>>>>> 71243bde
                return handleCGI(client);
            }
            case SEND:
                return;
        }
    }
    catch (const std::bad_alloc& e)
    {
        wslog.writeToLogFile(ERROR, "Client FD" + std::to_string(client.fd) + " suffered from bad_alloc in RECV, sending an error response!", DEBUG_LOGS);
        client.response.push_back(HTTPResponse(500, "Internal Server Error"));
        client.rawReadData.clear();
        client.state = SEND;
        client.writeBuffer = client.response.back().toString();
        toggleEpollEvents(client.fd, loop, EPOLLOUT);
        return ;
    }
}

static bool checkBytesSent(Client &client)
{
    if (client.response.size() != 0)
    {
        std::string responseheader;
        int pos;
        pos = client.response.back().toString().find("\r\n\r\n");
        responseheader = client.response.back().toString().substr(0, pos + 4);
        if (client.response.back().body.empty() == false)
        {
            if ((std::stoul(client.response.back().headers["Content-Length"]) + responseheader.size() > client.bytesSent))
                return false;
        }
        else
            if (client.bytesSent != responseheader.size())
                return false;
    }
    wslog.writeToLogFile(ERROR, "checkbytes is true", true);
    return true;
}

void EventLoop::handleClientSend(Client &client)
{
    try {
        if (client.state != SEND)
            return ;
<<<<<<< HEAD
        wslog.writeToLogFile(INFO, "IN SEND", DEBUG_LOGS);
        wslog.writeToLogFile(INFO, "To be sent = " + client.writeBuffer + " to client FD" + std::to_string(client.fd), DEBUG_LOGS);
=======
        // wslog.writeToLogFile(INFO, "IN SEND", true);
        wslog.writeToLogFile(INFO, "To be sent = " + client.writeBuffer + " to client FD" + std::to_string(client.fd), true);
>>>>>>> 71243bde
        if (client.request.isCGI == true && client.CGI.tempFileName.empty() == false)
        {
            client.writeBuffer.clear();
            ssize_t bytesread = -1;
            if (client.CGI.fileOpen == false)
            {
                client.CGI.readCGIPipe[1] = open(client.CGI.tempFileName.c_str(), O_RDONLY);
                if (client.CGI.readCGIPipe[1] != -1)
                    client.CGI.fileOpen = true;
                char buffer[65536];
                bytesread = read(client.CGI.readCGIPipe[1], buffer, 1000);
                client.writeBuffer.append(buffer, bytesread);
                client.CGI.output = client.writeBuffer;
                client.response.push_back(client.CGI.generateCGIResponse());
<<<<<<< HEAD
                auto TE = client.request.headers.find("Transfer-Encoding");
                if (TE != client.request.headers.end() && TE->second == "chunked")
                {
                    std::string responseheader;
                    int pos;
                    pos = client.response.back().toString().find("\r\n\r\n");
                    responseheader = client.response.back().toString().substr(0, pos + 4);
                    client.response.back().headers.at("Content-Length") = std::filesystem::file_size(client.CGI.tempFileName) - responseheader.size();
                }
=======
                // client.response.back().headers.at("Content-Length") = client.request.headers.at("Content-Length");
>>>>>>> 71243bde
                client.writeBuffer = client.response.back().toString();
            }
            else
            {
                char buffer[65536];
                bytesread = read(client.CGI.readCGIPipe[1], buffer, 1000);
                client.writeBuffer.append(buffer, bytesread);
            }
            if (bytesread == -1)
            {
                wslog.writeToLogFile(ERROR, "500 Internal Server Error", false);
                client.response.push_back(HTTPResponse(500, "Internal Server Error"));
                return;
            }
            else if (bytesread == 0)
            {
                close(client.CGI.readCGIPipe[1]);
                client.CGI.readCGIPipe[1] = -1;
            }
            client.bytesWritten = send(client.fd, client.writeBuffer.c_str(), client.writeBuffer.size(), MSG_DONTWAIT | MSG_NOSIGNAL);
<<<<<<< HEAD
=======
            // wslog.writeToLogFile(DEBUG, "Bytes SENT " + std::to_string(client.bytesWritten), true);
>>>>>>> 71243bde
        }
        else
            client.bytesWritten = send(client.fd, client.writeBuffer.c_str(), client.writeBuffer.size(), MSG_DONTWAIT | MSG_NOSIGNAL);
        // wslog.writeToLogFile(INFO, "Bytes sent = " + std::to_string(client.bytesWritten), true);
        // wslog.writeToLogFile(INFO, "Message send: " + client.writeBuffer, true);
        if (client.bytesWritten <= 0)
        {
            if (epoll_ctl(loop, EPOLL_CTL_DEL, client.fd, nullptr) < 0)
                throw std::runtime_error("check connection epoll_ctl DEL failed in SEND");
            close(client.fd);
            clients.erase(client.fd);
            wslog.writeToLogFile(DEBUG, "Closing client FD " + std::to_string(client.fd) + " because of bytesWritten = " + std::to_string(client.bytesWritten), true);
            return ; 
        }
        client.bytesSent += client.bytesWritten;
        client.writeBuffer.erase(0, client.bytesWritten);
        wslog.writeToLogFile(INFO, "Remaining to send = " + std::to_string(client.writeBuffer.size()), DEBUG_LOGS);
        if (checkBytesSent(client) == true)
        {
            client.response.pop_back();
            wslog.writeToLogFile(DEBUG, "Response sent", true);
            if (client.request.headers.find("Connection") != client.request.headers.end())
                checkConnection = client.request.headers.at("Connection");
            if (!checkConnection.empty())
            {
                if (checkConnection == "close" || checkConnection == "Close")
                {
                    if (epoll_ctl(loop, EPOLL_CTL_DEL, client.fd, nullptr) < 0)
                        throw std::runtime_error("check connection epoll_ctl DEL failed in SEND::close");
                    close(client.fd);
                    clients.erase(client.fd);
                    wslog.writeToLogFile(DEBUG, "Closing client FD because of close header" + std::to_string(client.fd), true);
                }
                else
                {
                    wslog.writeToLogFile(INFO, "Client reset", DEBUG_LOGS);
                    client.reset();
                    toggleEpollEvents(client.fd, loop, EPOLLIN);
                }
            }
            else if (client.request.version == "HTTP/1.0")
            {
                client.erase = true;
                if (epoll_ctl(loop, EPOLL_CTL_DEL, client.fd, nullptr) < 0)
                    throw std::runtime_error("check connection epoll_ctl DEL failed in SEND::http");
                close(client.fd);
                clients.erase(client.fd);
                wslog.writeToLogFile(DEBUG, "Closing client FD because of http1.1" + std::to_string(client.fd), true);
            }
            else
            {
                wslog.writeToLogFile(INFO, "Client reset", true);
                client.reset();
                toggleEpollEvents(client.fd, loop, EPOLLIN);
            }
        }
    }
    catch (const std::bad_alloc& e)
    {
        closeClient(client.fd);
        wslog.writeToLogFile(ERROR, "Client FD" + std::to_string(client.fd) + " suffered from bad_alloc in SEND, closing client!", DEBUG_LOGS);
        return ;
    }
}<|MERGE_RESOLUTION|>--- conflicted
+++ resolved
@@ -224,12 +224,8 @@
             }
             else if (fd == childTimerFD)
             {
-<<<<<<< HEAD
                 wslog.writeToLogFile(INFO, "Calling checkChildrenStatus", DEBUG_LOGS);
                 wslog.writeToLogFile(INFO, "Number of children = " + std::to_string(this->nChildren), DEBUG_LOGS);
-=======
-                // wslog.writeToLogFile(INFO, "Calling checkChildrenStatus", true);
->>>>>>> 71243bde
                 checkChildrenStatus();
                 if (nChildren == 0)
                     setTimerValues(3); 
@@ -525,19 +521,13 @@
     }    
     std::string ext = getFileExtension(client.request.path);
     client.CGI.inputFilePath = lastPath;
-    client.request.multipart = true;
     wslog.writeToLogFile(INFO, "POST (multi) File(s) uploaded successfully", false);
 }
 
 int EventLoop::executeCGI(Client& client, ServerConfig server)
 {
-<<<<<<< HEAD
     wslog.writeToLogFile(DEBUG, "CGIHandler::executeCGI called", DEBUG_LOGS);
     wslog.writeToLogFile(DEBUG, "CGIHandler::executeCGI fullPath is: " + client.CGI.fullPath, DEBUG_LOGS);
-=======
-    // wslog.writeToLogFile(DEBUG, "CGIHandler::executeCGI called", true);
-    // wslog.writeToLogFile(DEBUG, "CGIHandler::executeCGI fullPath is: " + client.CGI.fullPath, true);
->>>>>>> 71243bde
 	if (client.request.fileUsed)
 	{  
         client.CGI.tempFileName = "/tmp/tempCGIouput_" + std::to_string(std::time(NULL)); 
@@ -568,11 +558,7 @@
 	{
         return -500;
 	}
-<<<<<<< HEAD
     wslog.writeToLogFile(DEBUG, "CGIHandler::executeCGI pipes created", DEBUG_LOGS);
-=======
-    // wslog.writeToLogFile(DEBUG, "CGIHandler::executeCGI pipes created", true);
->>>>>>> 71243bde
     client.CGI.childPid = fork();
     if (client.CGI.childPid == -1)
         return -500;
@@ -648,22 +634,14 @@
     wslog.writeToLogFile(DEBUG, "waitpid returned: " + std::to_string(pid), DEBUG_LOGS);
     if (pid == client.CGI.getChildPid())
     {
-<<<<<<< HEAD
         wslog.writeToLogFile(DEBUG, "CGI process finished", DEBUG_LOGS);
-=======
-        // wslog.writeToLogFile(DEBUG, "CGI process finished", true);
->>>>>>> 71243bde
         nChildren--;
         client.state = SEND;
         toggleEpollEvents(client.fd, loop, EPOLLOUT);
         
         if (WIFEXITED(status) && WEXITSTATUS(status) != 0)
         {
-<<<<<<< HEAD
             wslog.writeToLogFile(DEBUG, "Child failed!", DEBUG_LOGS);
-=======
-            // wslog.writeToLogFile(DEBUG, "Child failed!", true);
->>>>>>> 71243bde
             client.response.push_back( HTTPResponse(500, "Internal Server Error"));
             client.writeBuffer = client.response.back().toString();
             return ;
@@ -754,11 +732,7 @@
         if (client.request.fileUsed == true)
         {
             client.request.headers["Content-Length"] = std::to_string(client.chunkBodySize);
-<<<<<<< HEAD
             wslog.writeToLogFile(DEBUG, "content len " + std::to_string(client.chunkBodySize), DEBUG_LOGS);
-=======
-            // wslog.writeToLogFile(DEBUG, "content len " + std::to_string(client.chunkBodySize), true);
->>>>>>> 71243bde
             if (client.request.fileIsOpen == false && client.request.fileFd != -1)
                 close(client.request.fileFd);
         }
@@ -785,21 +759,13 @@
 
     if (client.headerString.size() > DEFAULT_MAX_HEADER_SIZE)
     {
-<<<<<<< HEAD
         wslog.writeToLogFile(DEBUG, "Request header too big", DEBUG_LOGS);
-=======
-        // wslog.writeToLogFile(DEBUG, "Request header too big", true);
->>>>>>> 71243bde
         return false;
     }
 
     if (client.request.body.size() > maxBodySize)
     {
-<<<<<<< HEAD
         wslog.writeToLogFile(DEBUG, "Request body too big, max body size = " + std::to_string(maxBodySize) + ", while body size = " + std::to_string(client.request.body.size()), DEBUG_LOGS);
-=======
-        // wslog.writeToLogFile(DEBUG, "Request body too big, max body size = " + std::to_string(maxBodySize) + ", while body size = " + std::to_string(client.request.body.size()), true);
->>>>>>> 71243bde
         return false;
     }
     
@@ -833,7 +799,7 @@
     if (checkMaxSize(client) == false)
     {
         client.response.push_back(HTTPResponse(413, "Payload Too Large"));
-        client.writeBuffer = client.response.back().body;
+        client.writeBuffer = client.response.back().toString();
         client.state = SEND;
         toggleEpollEvents(client.fd, loop, EPOLLOUT);
         return ;
@@ -857,13 +823,9 @@
     }
     if (client.request.isCGI == true)
     {
-<<<<<<< HEAD
         wslog.writeToLogFile(INFO, "CGI IS TRUE", DEBUG_LOGS);
-=======
-        std::cout << "CGI IS TRUE\n";
         if (client.request.multipart)
             CGIMultipart(client);
->>>>>>> 71243bde
         client.state = HANDLE_CGI;
         client.CGI.setEnvValues(client.request, client.serverInfo);
         int error = executeCGI(client, client.serverInfo);
@@ -893,10 +855,7 @@
     }
     else
     {
-<<<<<<< HEAD
         wslog.writeToLogFile(INFO, "CGI IS TRUE", DEBUG_LOGS);
-=======
->>>>>>> 71243bde
         client.response.push_back(RequestHandler::handleRequest(client));
         client.writeBuffer = client.response.back().toString();
         client.state = SEND;
@@ -1007,11 +966,7 @@
             }
             case HANDLE_CGI:
             {
-<<<<<<< HEAD
                 //wslog.writeToLogFile(INFO, "IN HANDLE CGI", DEBUG_LOGS);
-=======
-                // wslog.writeToLogFile(INFO, "IN HANDLE CGI", true);
->>>>>>> 71243bde
                 return handleCGI(client);
             }
             case SEND:
@@ -1056,13 +1011,8 @@
     try {
         if (client.state != SEND)
             return ;
-<<<<<<< HEAD
         wslog.writeToLogFile(INFO, "IN SEND", DEBUG_LOGS);
         wslog.writeToLogFile(INFO, "To be sent = " + client.writeBuffer + " to client FD" + std::to_string(client.fd), DEBUG_LOGS);
-=======
-        // wslog.writeToLogFile(INFO, "IN SEND", true);
-        wslog.writeToLogFile(INFO, "To be sent = " + client.writeBuffer + " to client FD" + std::to_string(client.fd), true);
->>>>>>> 71243bde
         if (client.request.isCGI == true && client.CGI.tempFileName.empty() == false)
         {
             client.writeBuffer.clear();
@@ -1077,7 +1027,6 @@
                 client.writeBuffer.append(buffer, bytesread);
                 client.CGI.output = client.writeBuffer;
                 client.response.push_back(client.CGI.generateCGIResponse());
-<<<<<<< HEAD
                 auto TE = client.request.headers.find("Transfer-Encoding");
                 if (TE != client.request.headers.end() && TE->second == "chunked")
                 {
@@ -1085,11 +1034,11 @@
                     int pos;
                     pos = client.response.back().toString().find("\r\n\r\n");
                     responseheader = client.response.back().toString().substr(0, pos + 4);
-                    client.response.back().headers.at("Content-Length") = std::filesystem::file_size(client.CGI.tempFileName) - responseheader.size();
+                    //client.response.back().headers.at("Content-Length") = std::to_string(std::filesystem::file_size(client.CGI.tempFileName) - responseheader.size());
+                    wslog.writeToLogFile(ERROR, "response header size " + std::to_string(responseheader.size()), true);
+                    wslog.writeToLogFile(ERROR, "content len " + client.response.back().headers.at("Content-Length"), true);
+                    wslog.writeToLogFile(ERROR, "response header " + responseheader, true);
                 }
-=======
-                // client.response.back().headers.at("Content-Length") = client.request.headers.at("Content-Length");
->>>>>>> 71243bde
                 client.writeBuffer = client.response.back().toString();
             }
             else
@@ -1110,10 +1059,6 @@
                 client.CGI.readCGIPipe[1] = -1;
             }
             client.bytesWritten = send(client.fd, client.writeBuffer.c_str(), client.writeBuffer.size(), MSG_DONTWAIT | MSG_NOSIGNAL);
-<<<<<<< HEAD
-=======
-            // wslog.writeToLogFile(DEBUG, "Bytes SENT " + std::to_string(client.bytesWritten), true);
->>>>>>> 71243bde
         }
         else
             client.bytesWritten = send(client.fd, client.writeBuffer.c_str(), client.writeBuffer.size(), MSG_DONTWAIT | MSG_NOSIGNAL);
