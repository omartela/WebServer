--- conflicted
+++ resolved
@@ -849,6 +849,19 @@
     return true;
 }
 
+static bool checkBytesSent(Client &client)
+{
+     if (client.response.back().body.empty() == false)
+     {
+        if ((std::stoul(client.response.back().headers["Content-Length"]) + client.headerString.size() != client.bytesSent))
+            return false;
+     }
+     else
+        if (client.bytesSent != client.headerString.size())
+            return false;
+    return true;
+}
+
 void EventLoop::handleClientSend(Client &client)
 {
     try {
@@ -891,10 +904,7 @@
                 client.CGI.readCGIPipe[1] = -1;
             }
             client.bytesWritten = send(client.fd, client.writeBuffer.c_str(), client.writeBuffer.size(), MSG_DONTWAIT | MSG_NOSIGNAL);
-<<<<<<< HEAD
-=======
             wslog.writeToLogFile(DEBUG, "Bytes SENT " + std::to_string(client.bytesWritten), true);
->>>>>>> bc36b9da
         }
         else
             client.bytesWritten = send(client.fd, client.writeBuffer.c_str(), client.writeBuffer.size(), MSG_DONTWAIT | MSG_NOSIGNAL);
