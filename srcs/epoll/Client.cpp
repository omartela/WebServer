--- conflicted
+++ resolved
@@ -51,7 +51,6 @@
     this->request = HTTPRequest();
 }
 
-<<<<<<< HEAD
 // reqTypes Client::getMethodEnum()
 // {
 //     if (request.method == "GET")
@@ -61,16 +60,4 @@
 //     if (request.method == "DELETE")
 //         return DELETE;
 //     return INVALID;
-// }
-=======
-reqTypes Client::getMethodEnum()
-{
-    if (request.method == "GET")
-        return GET;
-    if (request.method == "POST")
-        return POST;
-    if (request.method == "DELETE")
-        return DELETE;
-    return INVALID;
-}
->>>>>>> 7392a29b
+// }