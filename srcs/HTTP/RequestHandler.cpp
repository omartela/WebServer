--- conflicted
+++ resolved
@@ -60,74 +60,6 @@
     return types.count(ext) ? types[ext] : "application/octet-stream";
 }
 
-// static std::string extractFilename(const std::string& path, int method)
-// {
-//     size_t start;
-//     if (method)
-//     {
-//         size_t start = path.find("filename=\"");
-//         if (start == std::string::npos)
-//             return "";
-//         start += 10;
-//         size_t end = path.find("\"", start);
-//         if (end == std::string::npos)
-//             return "";
-//         return path.substr(start, end - start);
-//     }
-//     else
-//     {
-//         start = path.find_last_of('/');
-//         if (start == std::string::npos)
-//             return path;
-//         return path.substr(start + 1);
-//     }
-// }
-
-// static std::string extractContent(const std::string& part)
-// {
-//     size_t start = part.find("\r\n\r\n");
-//     size_t offset = 4;
-//     if (start == std::string::npos)
-//     {
-//         start = part.find("\n\n");
-//         offset = 2;
-//     }
-//     if (start == std::string::npos)
-//         return "";
-//     size_t conStart = start + offset;
-//     size_t conEnd = part.find_last_not_of("\r\n") + 1;
-//     if (conEnd <= conStart)
-//         return "";
-//     return part.substr(conStart, conEnd - conStart);
-// }
-
-// static std::vector<std::string> split(const std::string& s, const std::string& s2)
-// {
-//     std::vector<std::string> result;
-//     size_t pos = 0;
-//     while (true)
-//     {
-//         size_t start = s.find(s2, pos);
-//         if (start == std::string::npos)
-//             break;
-//         start += s2.length();
-//         while (start < s.size() && (s[start] == '-' || s[start] == '\r' || s[start] == '\n'))
-//             start++;
-//         size_t end = s.find(s2, start);
-//         std::string part = (end == std::string::npos) ? s.substr(start) : s.substr(start, end - start);
-//         while (!part.empty() && (part[0] == '\r' || part[0] == '\n'))
-//             part.erase(0, 1);
-//         while (!part.empty() && (part.back() == '\r' || part.back() == '\n'))
-//             part.pop_back();
-//         if (!part.empty())
-//             result.push_back(part);
-//         if (end == std::string::npos)
-//             break;
-//         pos = end;
-//     }
-//     return result;
-// }
-
 HTTPResponse generateSuccessResponse(std::string body, std::string type)
 {
     HTTPResponse response(200, "OK");
@@ -199,27 +131,23 @@
     std::string boundary;
     std::string::size_type pos = ct.find("boundary=");
     if (pos == std::string::npos)
-<<<<<<< HEAD
-        return HTTPResponse(400, "No boundary");
-=======
         return HTTPResponse (400, "No boundary");
->>>>>>> 71243bde
     boundary = ct.substr(pos + 9);
     if (!boundary.empty() && boundary[0] == '"')
         boundary = boundary.substr(1, boundary.find('"', 1) - 1);
     std::string bound_mark = "--" + boundary;
     std::vector<std::string> parts = split(client.request.body, bound_mark);
     std::string lastPath;
-    for (std::vector<std::string>::iterator it = parts.begin(); it != parts.end(); ++it)
+    for (auto it = parts.begin(); it != parts.end(); ++it)
     {
         std::string& part = *it;
         if (part.empty() || part == "--\r\n" || part == "--")
             continue;
-        std::string disposition = part.substr(0, part.find("\r\n"));
+        /* std::string disposition = part.substr(0, part.find("\r\n"));
         if (disposition.find("filename=\"") == std::string::npos)
-            continue; 
+            continue;  */
         std::string file = extractFilename(part, 1);
-        // wslog.writeToLogFile(INFO, "File: " + file, false);
+        wslog.writeToLogFile(INFO, "File: " + file, false);
         if (file.empty())
             continue;
         std::string content = extractContent(part);
@@ -229,9 +157,9 @@
         if (path.back() != '/')
             path += "/";
         path += file;
-        lastPath = path;
-        //wslog.writeToLogFile(INFO, "Path: " + lastPath, false);
-        std::ofstream out(path.c_str(), std::ios::binary);
+        lastPath = "." + path;
+        wslog.writeToLogFile(INFO, "Path: " + lastPath, false);
+        std::ofstream out(lastPath.c_str(), std::ios::binary);
         if (!out.is_open())
         {
             wslog.writeToLogFile(ERROR, "500 Failed to open file for writing", false);
@@ -240,6 +168,7 @@
         out.write(content.c_str(), content.size());
         out.close();
     }
+    wslog.writeToLogFile(ERROR, "LastPath is " + lastPath, true);
     if (lastPath.empty() || access(lastPath.c_str(), R_OK) != 0)
         return HTTPResponse(400, "File not uploaded");
     std::string ext = getFileExtension(client.request.path);
@@ -392,13 +321,8 @@
             return HTTPResponse(403, "Whitespace in filename");
     }
     std::string fullPath = "." + joinPaths(client.serverInfo.routes[client.request.location].abspath, client.request.file);
-<<<<<<< HEAD
-    wslog.writeToLogFile(DEBUG, "location is " + client.request.location, DEBUG_LOGS);
-    wslog.writeToLogFile(DEBUG, "Request handler fullpath is " + fullPath, DEBUG_LOGS);
-=======
     // wslog.writeToLogFile(DEBUG, "location is " + client.request.location, true);
     // wslog.writeToLogFile(DEBUG, "Request handler fullpath is " + fullPath, true);
->>>>>>> 71243bde
     // if (client.serverInfo.routes.find(client.request.location) == client.serverInfo.routes.end())
     //     return HTTPResponse(404, "Invalid file name");
     if (fullPath.find("..") != std::string::npos)
