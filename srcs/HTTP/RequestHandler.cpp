
#include "RequestHandler.hpp"

void printRequest(const HTTPRequest &req)
{
    std::cout << req.method << " " << req.path << std::endl;
    for (auto it = req.headers.begin(); it != req.headers.end(); ++it) {
        std::cout << it->first << ": " << it->second << "\r\n";
    };
    std::cout <<"\r\n";
    std::cout << req.body << std::endl;

}

static std::string getMimeType(const std::string& ext)
{
    static std::map<std::string, std::string> types = {
        {".aac", "audio/aac"}, {".abw", "application/x-abiword"},
        {".apng", "image/apng"}, {".arc", "application/x-freearc"},
        {".avif", "image/avif"}, {".avi", "video/x-msvideo"},
        {".azw", "application/vnd.amazon.ebook"}, {".bin", "application/octet-stream"},
        {".bmp", "image/bmp"}, {".bz", "application/x-bzip"},
        {".bz2", "application/x-bzip2"}, {".cda", "application/x-cdf"},
        {".csh", "application/x-csh"}, {".css",	"text/css"},
        {".csv", "text/csv"}, {".doc", "application/msword"},
        {".docx", "application/vnd.openxmlformats-officedocument.wordprocessingml.document"},
        {".eot", "application/vnd.ms-fontobject"}, {".epub", "application/epub+zip"},
        {".gz", "application/gzip"}, {".gif", "image/gif"},
        {".htm", "text/html"}, {".html", "text/html"},
        {".ico", "image/vnd.microsoft.icon"}, {".ics", "text/calendar"},
        {".jar", "application/java-archive"}, {".jpeg", "image/jpeg"},
        {".jpg", "image/jpeg"}, {".js","text/javascript"},
        {".json", "application/json"}, {".jsonld", "application/ld+json"},
        {".md", "text/markdown"},
        {".mid", "audio/x-midi"}, {".midi",	"audio/x-midi"},
        {".mjs", "text/javascript"}, {".mp3", "audio/mpeg"},
        {".mp4", "video/mp4"}, {".mpeg", "video/mpeg"},
        {".mpkg", "application/vnd.apple.installer+xml"}, {".odp", "application/vnd.oasis.opendocument.presentation"},
        {".ods", "application/vnd.oasis.opendocument.spreadsheet"},
        {".odt", "application/vnd.oasis.opendocument.text"},
        {".oga", "audio/ogg"}, {".ogv", "video/ogg"},
        {".ogx", "application/ogg"}, {".opus", "audio/ogg"},
        {".otf", "font/otf"}, {".png", "image/png"},
        {".pdf", "application/pdf"}, {".php", "application/x-httpd-php"},
        {".ppt", "application/vnd.ms-powerpoint"}, {".pptx", "application/vnd.openxmlformats-officedocument.presentationml.presentation"},
        {".rar", "application/vnd.rar"}, {".rtf", "application/rtf"},
        {".sh", "application/x-sh"}, {".svg", "image/svg+xml"}, 
        {".tar", "application/x-tar"}, {".tif", "image/tiff"},
        {".tiff", "image/tiff"}, {".ts", "video/mp2t"},
        {".ttf", "font/ttf"}, {".txt", "text/plain"},
        {".vsd", "application/vnd.visio"}, {".wav", "audio/wav"},
        {".weba", "audio/webm"}, {".webm", "video/webm"},
        {".webp", "image/webp"}, {".woff", "font/woff"},
        {".woff2", "font/woff2"}, {".xhtml", "application/xhtml+xml"},
        {".xls", "application/vnd.ms-excel"}, {".xlsx", "application/vnd.openxmlformats-officedocument.spreadsheetml.sheet"},
        {".xml", "application/xml"}, {".xul", "application/vnd.mozilla.xul+xml"},
        {".zip", "application/zip"}, {".3gp", "video/3gpp"},
        {".3g2", "video/3gpp2"}, {".7z", "application/x-7z-compressed"}
    };
    return types.count(ext) ? types[ext] : "application/octet-stream";
}

// static std::string extractFilename(const std::string& path, int method)
// {
//     size_t start;
//     if (method)
//     {
//         size_t start = path.find("filename=\"");
//         if (start == std::string::npos)
//             return "";
//         start += 10;
//         size_t end = path.find("\"", start);
//         if (end == std::string::npos)
//             return "";
//         return path.substr(start, end - start);
//     }
//     else
//     {
//         start = path.find_last_of('/');
//         if (start == std::string::npos)
//             return path;
//         return path.substr(start + 1);
//     }
// }

// static std::string extractContent(const std::string& part)
// {
//     size_t start = part.find("\r\n\r\n");
//     size_t offset = 4;
//     if (start == std::string::npos)
//     {
//         start = part.find("\n\n");
//         offset = 2;
//     }
//     if (start == std::string::npos)
//         return "";
//     size_t conStart = start + offset;
//     size_t conEnd = part.find_last_not_of("\r\n") + 1;
//     if (conEnd <= conStart)
//         return "";
//     return part.substr(conStart, conEnd - conStart);
// }

// static std::vector<std::string> split(const std::string& s, const std::string& s2)
// {
//     std::vector<std::string> result;
//     size_t pos = 0;
//     while (true)
//     {
//         size_t start = s.find(s2, pos);
//         if (start == std::string::npos)
//             break;
//         start += s2.length();
//         while (start < s.size() && (s[start] == '-' || s[start] == '\r' || s[start] == '\n'))
//             start++;
//         size_t end = s.find(s2, start);
//         std::string part = (end == std::string::npos) ? s.substr(start) : s.substr(start, end - start);
//         while (!part.empty() && (part[0] == '\r' || part[0] == '\n'))
//             part.erase(0, 1);
//         while (!part.empty() && (part.back() == '\r' || part.back() == '\n'))
//             part.pop_back();
//         if (!part.empty())
//             result.push_back(part);
//         if (end == std::string::npos)
//             break;
//         pos = end;
//     }
//     return result;
// }

HTTPResponse generateSuccessResponse(std::string body, std::string type)
{
    HTTPResponse response(200, "OK");
    response.body = body;
    response.headers["Content-Type"] = type;//"text/html";
    response.headers["Content-Length"] = std::to_string(response.body.size());
    return response;
}

static HTTPResponse generateIndexListing(std::string fullPath, std::string location)
{
    DIR* dir = opendir(fullPath.c_str());
    if (!dir)
        return HTTPResponse(500, "Failed to open directory");
    std::stringstream html;
    html << "<html><head><title>" << location << "</title></head><body>\n";
    html << "<h1 style=\"font-family:sans-serif\">" << location << "</h1><ul>\n";
    html << "<table cellpadding=\"5\" cellspacing=\"0\" style=\"text-align: left; font-family: sans-serif\">\n";
    html << "<tr><th>Name</th><th>Last Modified</th><th>Size</th></tr>\n";
    struct dirent* entry;
    while ((entry = readdir(dir)) != NULL)
    {
        std::string name = entry->d_name;
        if (name =="." || name == "..")
            continue ;
        std::string ref = location;
        if (!ref.empty() && ref.back() != '/')
            ref += '/';
        ref += name;
        struct stat st;
        std::string fullEntry = fullPath + "/" + name;
        if (stat(fullEntry.c_str(), &st) == -1)
            continue;
        std::string displayedName = name;
        if (displayedName.length() > 15)
            displayedName = displayedName.substr(0, 12) + "...";
        if (entry->d_type == DT_DIR)
        {
            ref += "/";
            displayedName += "/";
        }
        char time[64];
        std::strftime(time, sizeof(time), "%Y-%m-%d %H:%M", std::localtime(&st.st_mtime));
        std::string size = (S_ISDIR(st.st_mode)) ? "-" : std::to_string(st.st_size) + " B";
        html << "<tr><td><a href=\"" << ref << "\">" << displayedName << "</a></td>"
             << "<td>" << time << "</td>"
             << "<td>" << size << "</td></tr>\n";
    }
    html << "</table></body></html>\n";
    closedir(dir);
    // HTTPResponse response(200, "OK");
    // response.body = html.str();
    // response.headers["Content-Type"] = "text/html";
    // response.headers["Content-Length"] = std::to_string(response.body.size());
    wslog.writeToLogFile(INFO, "GET Index listing successful", false);
    return generateSuccessResponse(html.str(), "text/html");
    // return response;
}

HTTPResponse RequestHandler::handleMultipart(Client& client)
{
    // std::cout << "Key: {" << client.request.location << "}" << std::endl;
    if (client.request.headers.count("Content-Type") == 0)
        return HTTPResponse(400, "Missing Content-Type");
    auto its = client.request.headers.find("Content-Type");
    std::string ct = its->second;
    if (its == client.request.headers.end())
        return HTTPResponse(400, "Invalid headers");
    std::string boundary;
    std::string::size_type pos = ct.find("boundary=");
    if (pos == std::string::npos)
        return HTTPResponse (400, "No boundary");
    boundary = ct.substr(pos + 9);
    if (!boundary.empty() && boundary[0] == '"')
        boundary = boundary.substr(1, boundary.find('"', 1) - 1);
    std::string bound_mark = "--" + boundary;
    std::vector<std::string> parts = split(client.request.body, bound_mark);
    std::string lastPath;
    for (std::vector<std::string>::iterator it = parts.begin(); it != parts.end(); ++it)
    {
        std::string& part = *it;
        if (part.empty() || part == "--\r\n" || part == "--")
            continue;
        std::string disposition = part.substr(0, part.find("\r\n"));
        if (disposition.find("filename=\"") == std::string::npos)
            continue; 
        std::string file = extractFilename(part, 1);
        // wslog.writeToLogFile(INFO, "File: " + file, false);
        if (file.empty())
            continue;
        std::string content = extractContent(part);
        std::string folder = client.serverInfo.routes[client.request.location].abspath;
        // wslog.writeToLogFile(INFO, "Folder: " + folder, false);
        std::string path = folder;
        if (path.back() != '/')
            path += "/";
        path += file;
        lastPath = path;
        //wslog.writeToLogFile(INFO, "Path: " + lastPath, false);
        std::ofstream out(path.c_str(), std::ios::binary);
        if (!out.is_open())
        {
            wslog.writeToLogFile(ERROR, "500 Failed to open file for writing", false);
            return HTTPResponse(500, "Failed to open file for writing");
        }
        out.write(content.c_str(), content.size());
        out.close();
    }
    if (lastPath.empty() || access(lastPath.c_str(), R_OK) != 0)
        return HTTPResponse(400, "File not uploaded");
    std::string ext = getFileExtension(client.request.path);
    wslog.writeToLogFile(INFO, "POST (multi) File(s) uploaded successfully", false);
    return generateSuccessResponse("File(s) uploaded successfully\n", getMimeType(ext));
}

HTTPResponse RequestHandler::handlePOST(Client& client, std::string fullPath)
{
    if (client.request.headers.count("Content-Type") == 0)
        return HTTPResponse(400, "Missing Content-Type");
    // std::cout << "Content type: " << req.headers["Content-Type"] << std::endl;
    if (client.request.headers["Content-Type"].find("multipart/form-data") != std::string::npos)
        return handleMultipart(client);
    // std::cout << "Key: " << key << std::endl;
    // std::cout << "Path: " << path << std::endl;
    std::ofstream out(fullPath.c_str(), std::ios::binary);
    if (!out.is_open())
    {
        wslog.writeToLogFile(ERROR, "500 Failed to open file for writing", false);
        return HTTPResponse(500, "Failed to open file for writing");
    }
    out.write(client.request.body.c_str(), client.request.body.size());
    out.close();
    if (access(fullPath.c_str(), R_OK) != 0)
    {
        wslog.writeToLogFile(ERROR, "400 File not uploaded", false);
        return HTTPResponse(400, "File not uploaded");
    }
    if (client.request.file.empty())
    {
        wslog.writeToLogFile(ERROR, "400 Bad request", false);
        return HTTPResponse(400, "Bad request");
    }
    // HTTPResponse res(200, "OK");
    // res.body = "File(s) uploaded successfully\n";
    std::string ext = getFileExtension(client.request.path);
    // res.headers["Content-Type"] = getMimeType(ext);
    // res.headers["Content-Length"] = std::to_string(res.body.size());
    wslog.writeToLogFile(INFO, "POST File(s) uploaded successfully", false);
    return generateSuccessResponse("File(s) uploaded successfully\n", getMimeType(ext));
    // return res;
}

HTTPResponse RequestHandler::handleGET(Client& client, std::string fullPath)
{
    // wslog.writeToLogFile(INFO, "GET Path :" + fullPath, DEBUG_LOGS);
    // if (fullPath.find("..") != std::string::npos)
    // {
    //     wslog.writeToLogFile(ERROR, "403 Forbidden", false);
    //     return HTTPResponse(403, "Forbidden");
    // }
    struct stat s;
    if (stat(fullPath.c_str(), &s) != 0 || access(fullPath.c_str(), R_OK) != 0)
    {
        wslog.writeToLogFile(ERROR, "404 Not Found", false);
        return HTTPResponse(404, "Not Found");
    }
    bool isDir = S_ISDIR(s.st_mode);
    if (isDir && !client.serverInfo.routes[client.request.location].index_file.empty())
    {
        // wslog.writeToLogFile(DEBUG, "We are here", DEBUG_LOGS);
        fullPath = joinPaths(fullPath, client.serverInfo.routes[client.request.location].index_file);
        std::ifstream file(fullPath.c_str(), std::ios::binary);
        // wslog.writeToLogFile(DEBUG, "fullpath after file is open " + fullPath, DEBUG_LOGS);
        if (!file.is_open())
        {
            wslog.writeToLogFile(ERROR, "404, Not Found", false);
            return HTTPResponse(404, "Not Found");
        }
        std::ostringstream content;
        content << file.rdbuf();
        file.close();
        // wslog.writeToLogFile(DEBUG, "Content: " + content.str(), DEBUG_LOGS);
        std::string ext = getFileExtension(fullPath);
        wslog.writeToLogFile(INFO, "GET File(s) downloaded successfully", false);
        return generateSuccessResponse(content.str(), getMimeType(ext));
        // HTTPResponse response(200, "OK");
        // response.body = content.str();
        // response.headers["Content-Type"] = getMimeType(ext);
        // response.headers["Content-Length"] = std::to_string(response.body.size());
        // return response;
    }
    if (isDir && !client.serverInfo.routes[client.request.location].autoindex && client.serverInfo.routes[client.request.location].index_file.empty())
        return generateIndexListing(fullPath, client.request.location);
    std::ifstream file(fullPath.c_str(), std::ios::binary);
    if (!file.is_open())
    {
        wslog.writeToLogFile(ERROR, "500 Internal Server Error", false);
        return HTTPResponse(500, "Internal Server Error");
    }
    std::ostringstream content;
    content << file.rdbuf();
    file.close();
    // wslog.writeToLogFile(INFO, "Content: " + content.str(), DEBUG_LOGS);
    std::string ext = getFileExtension(fullPath);
    wslog.writeToLogFile(INFO, "GET File(s) downloaded successfully", false);
    return generateSuccessResponse(content.str(), getMimeType(ext));
    // HTTPResponse response(200, "OK");
    // response.body = content.str();
    // response.headers["Content-Type"] = getMimeType(ext);
    // response.headers["Content-Length"] = std::to_string(response.body.size());
    // return response;
}

HTTPResponse RequestHandler::handleDELETE(std::string fullPath)
{
    // I think this /uploads/ can not be hardcoded the user can design the directory structure how he wants
    /// we need to think something for this. I think the allowedMethods checks is just enough.
    if (fullPath.find("..") != std::string::npos)
        return HTTPResponse(403, "Forbidden");
    if (access(fullPath.c_str(), F_OK) != 0)
        return HTTPResponse(404, "Not Found");
    if (remove(fullPath.c_str()) != 0)
        return HTTPResponse(500, "Delete Failed");
    // HTTPResponse res(200, "OK");
    // res.body = "File deleted successfully\n";
    // res.headers["Content-Type"] = "text/plain";
    // res.headers["Content-Length"] = std::to_string(res.body.size());
    wslog.writeToLogFile(INFO, "DELETE File deleted successfully", false);
    return generateSuccessResponse("File deleted successfully\n", "text/plain");
    // return res;
}


bool RequestHandler::isAllowedMethod(std::string method, Route route)
{
    for (size_t i = 0; i < route.accepted_methods.size(); i++)
    {
        if (method == route.accepted_methods[i])
            return true;
    }
    return false;
}

HTTPResponse RequestHandler::redirectResponse(std::string fullPath)
{
    fullPath += "/";
    HTTPResponse res(301, "Moved Permanently");
    res.headers["Location"] = fullPath;
    return res;
}

HTTPResponse RequestHandler::handleRequest(Client& client)
{
    // printRequest(client.request);
    for (size_t i = 0; i < client.request.file.size(); i++)
    {
        if (isspace(client.request.file[i]))
            return HTTPResponse(403, "Whitespace in filename");
    }
    std::string fullPath = "." + joinPaths(client.serverInfo.routes[client.request.location].abspath, client.request.file);
<<<<<<< HEAD
    wslog.writeToLogFile(DEBUG, "location is " + client.request.location, DEBUG_LOGS);
    wslog.writeToLogFile(DEBUG, "Request handler fullpath is " + fullPath, DEBUG_LOGS);
=======
    // wslog.writeToLogFile(DEBUG, "location is " + client.request.location, true);
    // wslog.writeToLogFile(DEBUG, "Request handler fullpath is " + fullPath, true);
>>>>>>> 71243bde
    // if (client.serverInfo.routes.find(client.request.location) == client.serverInfo.routes.end())
    //     return HTTPResponse(404, "Invalid file name");
    if (fullPath.find("..") != std::string::npos)
    {
        wslog.writeToLogFile(ERROR, "403 Forbidden", false);
        return HTTPResponse(403, "Forbidden");
    }
    bool validFile = false;
    try
    {
        validFile = std::filesystem::exists(fullPath);
    }
    catch(const std::exception& e)
    {
        wslog.writeToLogFile(ERROR, "Invalid file name", DEBUG_LOGS);
        return HTTPResponse(404, "Invalid file name");
    }
    if (!validFile)
        return HTTPResponse(404, "Invalid file");
    /// what if there is a directory and file with the same name...
    if (fullPath != "." && std::filesystem::is_regular_file(fullPath) == false && std::filesystem::is_directory(fullPath) && fullPath.back() != '/')
        return redirectResponse(client.request.file);
    if (!isAllowedMethod(client.request.method, client.serverInfo.routes[client.request.location]))
        return HTTPResponse(405, "Method not allowed");
    switch (client.request.eMethod)
    {
        case GET:
            return handleGET(client, fullPath);
        case POST:
            return handlePOST(client, fullPath);
        case DELETE:
            return handleDELETE(fullPath);
        default:
            return HTTPResponse(501, "Not Implemented");
    }
}<|MERGE_RESOLUTION|>--- conflicted
+++ resolved
@@ -388,13 +388,8 @@
             return HTTPResponse(403, "Whitespace in filename");
     }
     std::string fullPath = "." + joinPaths(client.serverInfo.routes[client.request.location].abspath, client.request.file);
-<<<<<<< HEAD
     wslog.writeToLogFile(DEBUG, "location is " + client.request.location, DEBUG_LOGS);
     wslog.writeToLogFile(DEBUG, "Request handler fullpath is " + fullPath, DEBUG_LOGS);
-=======
-    // wslog.writeToLogFile(DEBUG, "location is " + client.request.location, true);
-    // wslog.writeToLogFile(DEBUG, "Request handler fullpath is " + fullPath, true);
->>>>>>> 71243bde
     // if (client.serverInfo.routes.find(client.request.location) == client.serverInfo.routes.end())
     //     return HTTPResponse(404, "Invalid file name");
     if (fullPath.find("..") != std::string::npos)
