
#include "RequestHandler.hpp"
#include "Logger.hpp"
#include "Enums.hpp"
#include <fstream>
#include <sstream>
#include <sys/stat.h>
#include <sys/wait.h>
#include <unistd.h>
#include <fcntl.h>
#include <cstring>
#include <map>
#include <vector>
#include <cstdio>
#include <iostream>
#include <filesystem>


void printRequest(const HTTPRequest &req)
{
    std::cout << req.method << " " << req.path << std::endl;
    for (std::map<std::string, std::string>::const_iterator it = req.headers.begin(); it != req.headers.end(); ++it) {
        std::cout << it->first << ": " << it->second << "\r\n";
    };
    std::cout <<"\r\n";
    std::cout << req.body << std::endl;

}

static std::string getFileExtension(const std::string& path)
{
    size_t dot = path.find_last_of('.');
    return (dot != std::string::npos) ? path.substr(dot) : "";
}

static std::string getMimeType(const std::string& ext)
{
    static std::map<std::string, std::string> types = {
        {".plain", "text/plain"},
        {".html", "text/html"},
        {".css", "text/css"},
        {".js", "application/javascript"},
        {".png", "image/png"},
        {".jpg", "image/jpeg"},
        {".jpeg", "image/jpeg"},
        {".gif", "image/gif"},
        {".svg", "image/svg+xml"}
    };
    return types.count(ext) ? types[ext] : "application/octet-stream";
}

static std::string extractFilename(const std::string& path, int method)
{
    std::cout << "Extract path: " << path << std::endl;
    size_t start;
    if (method)
    {
        start = path.find("filename=\"");
        start += 10;
        if (start == std::string::npos)
            return "";
        size_t end = path.find("\"", start);
        return path.substr(start, end - start);
    }
    else
    {
        start = path.find_last_of('/');
        if (start == std::string::npos)
            return path;
        return path.substr(start + 1);
    }
}

static std::string extractContent(const std::string& part)
{
    size_t start = part.find("\r\n\r\n");
    size_t offset = 4;
    if (start == std::string::npos)
    {
        start = part.find("\n\n");
        offset = 2;
    }
    if (start == std::string::npos)
        return "";
    size_t conStart = start + offset;
    size_t conEnd = part.find_last_not_of("\r\n") + 1;
    if (conEnd <= conStart)
        return "";
    return part.substr(conStart, conEnd - conStart);
}

static std::vector<std::string> split(const std::string& s, const std::string& s2)
{
    std::vector<std::string> result;
    size_t pos = 0;
    while (true)
    {
        size_t start = s.find(s2, pos);
        if (start == std::string::npos)
            break;
        start += s2.length();
        while (start < s.size() && (s[start] == '-' || s[start] == '\r' || s[start] == '\n'))
            start++;
        size_t end = s.find(s2, start);
        std::string part = (end == std::string::npos) ? s.substr(start) : s.substr(start, end - start);
        while (!part.empty() && (part[0] == '\r' || part[0] == '\n'))
            part.erase(0, 1);
        while (!part.empty() && (part.back() == '\r' || part.back() == '\n'))
            part.pop_back();
        if (!part.empty())
            result.push_back(part);
        if (end == std::string::npos)
            break;
        pos = end;
    }
    return result;
}

HTTPResponse RequestHandler::executeCGI(HTTPRequest& req)
{
    std::string key = req.path.substr(0, req.path.find_last_of("/") + 1);
    std::string path = "." + req.serverInfo.routes[key].root + req.file;
    if (access(path.c_str(), X_OK) != 0)
        return  HTTPResponse(403, "Forbidden");
    int inPipe[2], outPipe[2];
    pipe(inPipe);
    pipe(outPipe);
    pid_t pid = fork();
    if (pid == 0)
    {
        dup2(inPipe[0], STDIN_FILENO);
        dup2(outPipe[1], STDOUT_FILENO);
        close(inPipe[1]);
        close(outPipe[0]);
        setenv("REQUEST_METHOD", req.method.c_str(), 1);
        setenv("SCRIPT_NAME", req.path.c_str(), 1);
        setenv("CONTENT_LENGTH", std::to_string(req.body.size()).c_str(), 1);
        if (req.headers.count("Content-Type"))
            setenv("CONTENT_TYPE", req.headers.at("Content-Type").c_str(), 1);
        char *argv[] = { const_cast<char*>(path.c_str()), NULL };
        execve(argv[0], argv, environ);
        _exit(1);
    }
    close(inPipe[0]);
    close(outPipe[1]);
    write(inPipe[1], req.body.c_str(), req.body.size());
    close(inPipe[1]);
    char buffer[4096];
    std::string output;
    ssize_t n;
    while ((n = read(outPipe[0], buffer, sizeof(buffer))) > 0)
        output.append(buffer, n);
    close(outPipe[0]);
    waitpid(pid, NULL, 0);
    std::string::size_type end = output.find("\r\n\r\n");
    if (end == std::string::npos)
        return HTTPResponse(500, "Invalid CGI output");
    std::string headers = output.substr(0, end);
    std::string body = output.substr(end + 4);
    HTTPResponse res(200, "OK");
    res.body = body;
    std::istringstream header(headers);
    std::string line;
    while (std::getline(header, line))
    {
        if (line.back() == '\r')
            line.pop_back();
        size_t colon = line.find(':');
        if (colon != std::string::npos)
            res.headers[line.substr(0, colon)] = line.substr(colon + 2);
    }
    res.headers["Content-Length"] = std::to_string(res.body.size());
    return res;
}

HTTPResponse RequestHandler::handleMultipart(HTTPRequest& req)
{
    std::string key = req.path.substr(0, req.path.find_last_of("/") + 1);

    if (req.headers.count("Content-Type") == 0)
        return HTTPResponse(400, "Missing Content-Type");
    std::map<std::string, std::string>::const_iterator its = req.headers.find("Content-Type");
    std::string ct = its->second;
    if (its == req.headers.end())
        HTTPResponse response(400, "Invalid headers");
    std::string boundary;
    std::string::size_type pos = ct.find("boundary=");
    if (pos == std::string::npos)
        HTTPResponse response(400, "No boundary");
    boundary = ct.substr(pos + 9);
    if (!boundary.empty() && boundary[0] == '"')
        boundary = boundary.substr(1, boundary.find('"', 1) - 1);
    std::string bound_mark = "--" + boundary;
    std::vector<std::string> parts = split(req.body, bound_mark);
    std::string lastPath;
    for (std::vector<std::string>::iterator it = parts.begin(); it != parts.end(); ++it)
    {
        std::string& part = *it;
        if (part.empty() || part == "--\r\n" || part == "--")
            continue;
        std::string file = extractFilename(part, 1);
        // std::cout << "File: " << file << std::endl;
        if (file.empty())
            continue;
        std::string content = extractContent(part);
        std::string folder = req.serverInfo.routes[key].root;
        // std::cout << "Folder: " << std::endl;
        if (folder[0] == '/')
            folder.erase(0, 1);
        std::string path = folder + "/" + file;
        lastPath = path;
        // std::cout << "Last path: " << std::endl;
        std::ofstream out(path.c_str(), std::ios::binary);
        if (!out.is_open())
        {
            std::cout << "HERE" << std::endl;
            wslog.writeToLogFile(ERROR, "500 Failed to open file for writing", false);
            return HTTPResponse(500, "Failed to open file for writing");
        }
        out.write(content.c_str(), content.size());
        out.close();
    }
    if (lastPath.empty() || access(lastPath.c_str(), R_OK) != 0)
        return HTTPResponse(400, "File not uploaded");
    HTTPResponse res(200, "OK");
    res.body = "File(s) uploaded successfully\n";
    std::string ext = getFileExtension(req.path);
    res.headers["Content-Type"] = getMimeType(ext);
    res.headers["Content-Length"] = std::to_string(res.body.size());
    wslog.writeToLogFile(INFO, "POST (multi) File(s) uploaded successfully", false);
    return res;
}

HTTPResponse RequestHandler::handlePOST(HTTPRequest& req)
{
    if (req.headers.count("Content-Type") == 0)
        return HTTPResponse(400, "Missing Content-Type");
    std::cout << "Content type: " << req.headers["Content-Type"] << std::endl;
    if (req.headers["Content-Type"].find("multipart/form-data") != std::string::npos)
        return handleMultipart(req);
    std::string key = req.path.substr(0, req.path.find_last_of("/") + 1);
    std::cout << "Key: " << key << std::endl;
    std::string path = "." + req.serverInfo.routes[key].root + req.file;
    std::cout << "Path: " << path << std::endl;
    std::ofstream out(path.c_str(), std::ios::binary);
    if (!out.is_open())
    {
        wslog.writeToLogFile(ERROR, "500 Failed to open file for writing", false);
        return HTTPResponse(500, "Failed to open file for writing");
    }
    out.write(req.body.c_str(), req.body.size());
    out.close();
    if (access(path.c_str(), R_OK) != 0)
    {
        wslog.writeToLogFile(ERROR, "400 File not uploaded", false);
        return HTTPResponse(400, "File not uploaded");
    }
    if (req.file.empty())
    {
        wslog.writeToLogFile(ERROR, "400 Bad request", false);
        return HTTPResponse(400, "Bad request");
    }
    HTTPResponse res(200, "OK");
    res.body = "File(s) uploaded successfully\n";
    std::string ext = getFileExtension(req.path);
    res.headers["Content-Type"] = getMimeType(ext);
    res.headers["Content-Length"] = std::to_string(res.body.size());
    wslog.writeToLogFile(INFO, "POST File(s) uploaded successfully", false);
    return res;
}

HTTPResponse RequestHandler::handleGET(HTTPRequest& req)
{
    // std::cout << path << std::endl;
    std::string key = req.path.substr(0, req.path.find_last_of("/") + 1);
    // std::cout << "Key: " << key << std::endl;
    std::string path = "." + req.serverInfo.routes[key].root + req.file;
    // std::cout << "Path: " << path << std::endl;
    if (path.find("..") != std::string::npos)
    {
        wslog.writeToLogFile(ERROR, "403 Forbidden", false);
        return HTTPResponse(403, "Forbidden");
    }
    if (path.find("/www/cgi/") != std::string::npos)
        return executeCGI(req);
    struct stat s;
    if (stat(path.c_str(), &s) != 0 || access(path.c_str(), R_OK) != 0)
    {
        wslog.writeToLogFile(ERROR, "404 Not Found", false);
        return HTTPResponse(404, "Not Found");
    }
    std::ifstream file(path.c_str(), std::ios::binary);
    if (!file.is_open())
    {
        wslog.writeToLogFile(ERROR, "500 Internal Server Error", false);
        return HTTPResponse(500, "Internal Server Error");
    }
    std::ostringstream content;
    content << file.rdbuf();
    file.close();
    HTTPResponse response(200, "OK");
    response.body = content.str();
    std::string ext = getFileExtension(path);
    response.headers["Content-Type"] = getMimeType(ext);
    response.headers["Content-Length"] = std::to_string(response.body.size());
    wslog.writeToLogFile(INFO, "GET File(s) downloaded successfully", false);
    return response;
}

HTTPResponse RequestHandler::handleDELETE(const std::string& path)
{
    std::string full_path = "." + path;
    if (full_path.find("..") != std::string::npos || full_path.find("/uploads/") == std::string::npos)
        return HTTPResponse(403, "Forbidden");
    if (access(full_path.c_str(), F_OK) != 0)
        return HTTPResponse(404, "Not Found");
    if (remove(path.c_str()) != 0)
        return HTTPResponse(500, "Delete Failed");
    HTTPResponse res(200, "OK");
    res.body = "File deleted successfully\n";
    res.headers["Content-Type"] = "text/plain";
    res.headers["Content-Length"] = std::to_string(res.body.size());
    wslog.writeToLogFile(INFO, "DELETE File deleted successfully", false);
    return res;
}


bool RequestHandler::isAllowedMethod(std::string method, Route route)
{
    for (size_t i = 0; i < route.accepted_methods.size(); i++)
    {
        if (method == route.accepted_methods[i])
            return true;
    }
    return false;
}

HTTPResponse RequestHandler::handleRequest(HTTPRequest& req)
{
    printRequest(req);
    // std::cout << "Req path: " << req.path << std::endl;
    std::string key = req.path.substr(0, req.path.find_last_of("/") + 1);
    // std::cout << "Key: " << key << std::endl;
<<<<<<< HEAD
    std::string fullPath = "." + req.serverInfo.routes[key].root + req.file;
    // std::cout << "Map key: " << req.serverInfo.routes[key].path << std::endl;
    // std::cout << "Full path: " << fullPath << std::endl;
=======
    std::string fullPath = "." + config.routes[key].abspath + req.path;

>>>>>>> 6aa9c582
    bool validFile = false;
    try
    {
        validFile = std::filesystem::exists(fullPath);
    }
    catch(const std::exception& e)
    {
        wslog.writeToLogFile(ERROR, "Invalid file name", true);
        return HTTPResponse(400, "Invalid file name");
    }
    if (!isAllowedMethod(req.method, req.serverInfo.routes[key]))
        return HTTPResponse(400, "Method not allowed");
    switch (req.eMethod)
    {
        case GET:
        {
            if (validFile)
<<<<<<< HEAD
                return handleGET(req);
=======
                return handleGET(config.routes[key].abspath + req.path);
>>>>>>> 6aa9c582
            else
                return HTTPResponse(400, "Invalid file");
        }
        case POST:
        {
            return handlePOST(req);
        }
        case DELETE:
        {
            return handleDELETE(req.path);
        }
        default:
            return HTTPResponse(501, "Not Implemented");
    }
}<|MERGE_RESOLUTION|>--- conflicted
+++ resolved
@@ -119,7 +119,7 @@
 HTTPResponse RequestHandler::executeCGI(HTTPRequest& req)
 {
     std::string key = req.path.substr(0, req.path.find_last_of("/") + 1);
-    std::string path = "." + req.serverInfo.routes[key].root + req.file;
+    std::string path = "." + req.serverInfo.routes[key].abspath + req.file;
     if (access(path.c_str(), X_OK) != 0)
         return  HTTPResponse(403, "Forbidden");
     int inPipe[2], outPipe[2];
@@ -203,7 +203,7 @@
         if (file.empty())
             continue;
         std::string content = extractContent(part);
-        std::string folder = req.serverInfo.routes[key].root;
+        std::string folder = req.serverInfo.routes[key].abspath;
         // std::cout << "Folder: " << std::endl;
         if (folder[0] == '/')
             folder.erase(0, 1);
@@ -240,7 +240,7 @@
         return handleMultipart(req);
     std::string key = req.path.substr(0, req.path.find_last_of("/") + 1);
     std::cout << "Key: " << key << std::endl;
-    std::string path = "." + req.serverInfo.routes[key].root + req.file;
+    std::string path = "." + req.serverInfo.routes[key].abspath + req.file;
     std::cout << "Path: " << path << std::endl;
     std::ofstream out(path.c_str(), std::ios::binary);
     if (!out.is_open())
@@ -274,7 +274,7 @@
     // std::cout << path << std::endl;
     std::string key = req.path.substr(0, req.path.find_last_of("/") + 1);
     // std::cout << "Key: " << key << std::endl;
-    std::string path = "." + req.serverInfo.routes[key].root + req.file;
+    std::string path = "." + req.serverInfo.routes[key].abspath + req.file;
     // std::cout << "Path: " << path << std::endl;
     if (path.find("..") != std::string::npos)
     {
@@ -341,14 +341,8 @@
     // std::cout << "Req path: " << req.path << std::endl;
     std::string key = req.path.substr(0, req.path.find_last_of("/") + 1);
     // std::cout << "Key: " << key << std::endl;
-<<<<<<< HEAD
-    std::string fullPath = "." + req.serverInfo.routes[key].root + req.file;
-    // std::cout << "Map key: " << req.serverInfo.routes[key].path << std::endl;
-    // std::cout << "Full path: " << fullPath << std::endl;
-=======
-    std::string fullPath = "." + config.routes[key].abspath + req.path;
-
->>>>>>> 6aa9c582
+    std::string fullPath = "." + req.serverInfo.routes[key].abspath + req.path;
+
     bool validFile = false;
     try
     {
@@ -366,11 +360,7 @@
         case GET:
         {
             if (validFile)
-<<<<<<< HEAD
                 return handleGET(req);
-=======
-                return handleGET(config.routes[key].abspath + req.path);
->>>>>>> 6aa9c582
             else
                 return HTTPResponse(400, "Invalid file");
         }
