--- conflicted
+++ resolved
@@ -88,14 +88,10 @@
 {
     DIR* dir = opendir(fullPath.c_str());
     if (!dir)
-<<<<<<< HEAD
     {
         wslog.writeToLogFile(ERROR, "500 Failed to open directory", DEBUG_LOGS);
-        return HTTPResponse(500, "Failed to open directory");
-    }
-=======
         return HTTPResponse(500, "Failed to open directory", client.serverInfo.error_pages);
->>>>>>> 8b4afbda
+    }
     std::stringstream html;
     html << "<html><head><title>" << location << "</title></head><body>\n";
     html << "<h1 style=\"font-family:sans-serif\">" << location << "</h1><ul>\n";
@@ -146,14 +142,10 @@
     auto its = client.request.headers.find("Content-Type");
     std::string ct = its->second;
     if (its == client.request.headers.end())
-<<<<<<< HEAD
     {
         wslog.writeToLogFile(ERROR, "400 Invalid headers", DEBUG_LOGS);
-        return HTTPResponse(400, "Invalid headers");
-    }
-=======
         return HTTPResponse(400, "Invalid headers", client.serverInfo.error_pages);
->>>>>>> 8b4afbda
+    }
     std::string boundary;
     std::string::size_type pos = ct.find("boundary=");
     if (pos == std::string::npos)
@@ -185,65 +177,51 @@
         std::ofstream out(lastPath.c_str(), std::ios::binary);
         if (!out.is_open())
         {
-<<<<<<< HEAD
             wslog.writeToLogFile(ERROR, "500 Failed to open file for writing", DEBUG_LOGS);
-            return HTTPResponse(500, "Failed to open file for writing");
-=======
-            wslog.writeToLogFile(ERROR, "500 Failed to open file for writing", false);
             return HTTPResponse(500, "Failed to open file for writing", client.serverInfo.error_pages);
->>>>>>> 8b4afbda
         }
         out.write(content.c_str(), content.size());
         out.close();
     }
     if (lastPath.empty() || access(lastPath.c_str(), R_OK) != 0)
-<<<<<<< HEAD
     {
         wslog.writeToLogFile(ERROR, "400 File not uploaded", DEBUG_LOGS);
-        return HTTPResponse(400, "File not uploaded");
-    }
-=======
         return HTTPResponse(400, "File not uploaded", client.serverInfo.error_pages);
->>>>>>> 8b4afbda
+    }
     std::string ext = getFileExtension(client.request.path);
-    wslog.writeToLogFile(INFO, "POST (multi) File(s) uploaded successfully", false);
+    wslog.writeToLogFile(INFO, "POST (multi) File(s) uploaded successfully", DEBUG_LOGS);
     return generateSuccessResponse("File(s) uploaded successfully\n", getMimeType(ext));
 }
 
 HTTPResponse RequestHandler::handlePOST(Client& client, std::string fullPath)
 {
     if (client.request.headers.count("Content-Type") == 0)
-<<<<<<< HEAD
     {
         wslog.writeToLogFile(ERROR, "400 Missing Content-Type", DEBUG_LOGS);
-        return HTTPResponse(400, "Missing Content-Type");
-    }
-=======
         return HTTPResponse(400, "Missing Content-Type", client.serverInfo.error_pages);
-    // std::cout << "Content type: " << req.headers["Content-Type"] << std::endl;
->>>>>>> 8b4afbda
+    }
     if (client.request.headers["Content-Type"].find("multipart/form-data") != std::string::npos)
         return handleMultipart(client);
     std::ofstream out(fullPath.c_str(), std::ios::binary);
     if (!out.is_open())
     {
-        wslog.writeToLogFile(ERROR, "500 Failed to open file for writing", false);
+        wslog.writeToLogFile(ERROR, "500 Failed to open file for writing", DEBUG_LOGS);
         return HTTPResponse(500, "Failed to open file for writing", client.serverInfo.error_pages);
     }
     out.write(client.request.body.c_str(), client.request.body.size());
     out.close();
     if (access(fullPath.c_str(), R_OK) != 0)
     {
-        wslog.writeToLogFile(ERROR, "400 File not uploaded", false);
+        wslog.writeToLogFile(ERROR, "400 File not uploaded", DEBUG_LOGS);
         return HTTPResponse(400, "File not uploaded", client.serverInfo.error_pages);
     }
     if (client.request.file.empty())
     {
-        wslog.writeToLogFile(ERROR, "400 Bad request", false);
+        wslog.writeToLogFile(ERROR, "400 Bad request", DEBUG_LOGS);
         return HTTPResponse(400, "Bad request", client.serverInfo.error_pages);
     }
     std::string ext = getFileExtension(client.request.path);
-    wslog.writeToLogFile(INFO, "POST File(s) uploaded successfully", false);
+    wslog.writeToLogFile(INFO, "POST File(s) uploaded successfully", DEBUG_LOGS);
     return generateSuccessResponse("File(s) uploaded successfully\n", getMimeType(ext));
 }
 
@@ -252,7 +230,7 @@
     struct stat s;
     if (stat(fullPath.c_str(), &s) != 0 || access(fullPath.c_str(), R_OK) != 0)
     {
-        wslog.writeToLogFile(ERROR, "404 Not Found", false);
+        wslog.writeToLogFile(ERROR, "404 Not Found", DEBUG_LOGS);
         return HTTPResponse(404, "Not Found", client.serverInfo.error_pages);
     }
     bool isDir = S_ISDIR(s.st_mode);
@@ -262,14 +240,14 @@
         std::ifstream file(fullPath.c_str(), std::ios::binary);
         if (!file.is_open())
         {
-            wslog.writeToLogFile(ERROR, "404, Not Found", false);
+            wslog.writeToLogFile(ERROR, "404, Not Found", DEBUG_LOGS);
             return HTTPResponse(404, "Not Found", client.serverInfo.error_pages);
         }
         std::ostringstream content;
         content << file.rdbuf();
         file.close();
         std::string ext = getFileExtension(fullPath);
-        wslog.writeToLogFile(INFO, "GET File(s) downloaded successfully", false);
+        wslog.writeToLogFile(INFO, "GET File(s) downloaded successfully", DEBUG_LOGS);
         return generateSuccessResponse(content.str(), getMimeType(ext));
     }
     if (isDir && !client.serverInfo.routes[client.request.location].autoindex && client.serverInfo.routes[client.request.location].index_file.empty())
@@ -277,39 +255,24 @@
     std::ifstream file(fullPath.c_str(), std::ios::binary);
     if (!file.is_open())
     {
-        wslog.writeToLogFile(ERROR, "500 Internal Server Error", false);
+        wslog.writeToLogFile(ERROR, "500 Internal Server Error", DEBUG_LOGS);
         return HTTPResponse(500, "Internal Server Error", client.serverInfo.error_pages);
     }
     std::ostringstream content;
     content << file.rdbuf();
     file.close();
     std::string ext = getFileExtension(fullPath);
-    wslog.writeToLogFile(INFO, "GET File(s) downloaded successfully", false);
+    wslog.writeToLogFile(INFO, "GET File(s) downloaded successfully", DEBUG_LOGS);
     return generateSuccessResponse(content.str(), getMimeType(ext));
 }
 
 HTTPResponse RequestHandler::handleDELETE(std::string fullPath, std::map<int, std::string> error_pages)
 {
-<<<<<<< HEAD
-=======
-    // I think this /uploads/ can not be hardcoded the user can design the directory structure how he wants
-    /// we need to think something for this. I think the allowedMethods checks is just enough.
-    if (fullPath.find("..") != std::string::npos)
-        return HTTPResponse(403, "Forbidden", error_pages);
->>>>>>> 8b4afbda
     if (access(fullPath.c_str(), F_OK) != 0)
         return HTTPResponse(404, "Not Found", error_pages);
     if (remove(fullPath.c_str()) != 0)
-<<<<<<< HEAD
-        return HTTPResponse(500, "Delete Failed");
-=======
         return HTTPResponse(500, "Delete Failed", error_pages);
-    // HTTPResponse res(200, "OK");
-    // res.body = "File deleted successfully\n";
-    // res.headers["Content-Type"] = "text/plain";
-    // res.headers["Content-Length"] = std::to_string(res.body.size());
->>>>>>> 8b4afbda
-    wslog.writeToLogFile(INFO, "DELETE File deleted successfully", false);
+    wslog.writeToLogFile(INFO, "DELETE File deleted successfully", DEBUG_LOGS);
     return generateSuccessResponse("File deleted successfully\n", "text/plain");
 }
 
@@ -337,29 +300,14 @@
     for (size_t i = 0; i < client.request.file.size(); i++)
     {
         if (isspace(client.request.file[i]))
-<<<<<<< HEAD
-        return HTTPResponse(403, "Whitespace in filename");
+            return HTTPResponse(403, "Whitespace in filename", client.serverInfo.error_pages);
     }
     if (client.request.path.find("..") != std::string::npos)
     {
-        wslog.writeToLogFile(ERROR, "403 Forbidden", false);
-        return HTTPResponse(403, "Forbidden");
+        wslog.writeToLogFile(ERROR, "403 Forbidden", DEBUG_LOGS);
+        return HTTPResponse(403, "Forbidden", client.serverInfo.error_pages);
     }
     std::string fullPath = "." + joinPaths(client.serverInfo.routes[client.request.location].abspath, client.request.file);
-=======
-            return HTTPResponse(403, "Whitespace in filename", client.serverInfo.error_pages);
-    }
-    if (client.request.path.find("..") != std::string::npos)
-    {
-        wslog.writeToLogFile(ERROR, "403 Forbidden", false);
-        return HTTPResponse(403, "Forbidden", client.serverInfo.error_pages);
-    }
-    std::string fullPath = "." + joinPaths(client.serverInfo.routes[client.request.location].abspath, client.request.file);
-    // wslog.writeToLogFile(DEBUG, "location is " + client.request.location, true);
-    // wslog.writeToLogFile(DEBUG, "Request handler fullpath is " + fullPath, true);
-    // if (client.serverInfo.routes.find(client.request.location) == client.serverInfo.routes.end())
-    //     return HTTPResponse(404, "Invalid file name");
->>>>>>> 8b4afbda
     bool validFile = false;
     try
     {
@@ -371,12 +319,10 @@
         return HTTPResponse(404, "Invalid file name", client.serverInfo.error_pages);
     }
     if (!validFile)
-<<<<<<< HEAD
-        return HTTPResponse(404, "Invalid file");
-=======
+    {
+        wslog.writeToLogFile(ERROR, "Invalid file", DEBUG_LOGS);
         return HTTPResponse(404, "Invalid file", client.serverInfo.error_pages);
-    /// what if there is a directory and file with the same name...
->>>>>>> 8b4afbda
+    }
     if (fullPath != "." && std::filesystem::is_regular_file(fullPath) == false && std::filesystem::is_directory(fullPath) && fullPath.back() != '/')
         return redirectResponse(client.request.file);
     if (!isAllowedMethod(client.request.method, client.serverInfo.routes[client.request.location]))
