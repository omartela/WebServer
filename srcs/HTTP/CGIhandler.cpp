--- conflicted
+++ resolved
@@ -92,7 +92,6 @@
 	return readCGIPipe[0];
 }
 
-<<<<<<< HEAD
 // void registerCGI(Client& client, int epollFd, CGIHandler& cgi, int cgiOutFd)
 // {
 //     client.cgiPid = cgi.childPid;
@@ -110,8 +109,6 @@
 // void registerCGI(Client& client)
 // {
 
-=======
->>>>>>> 1597c546
 // HTTPResponse CGIHandler::executeCGI(Client& client)
 // {
 //     if (access(fullPath.c_str(), X_OK) != 0)
@@ -163,8 +160,4 @@
 //         res.headers["Content-Length"] = std::to_string(res.body.size());
 //         return res;
 //     }
-<<<<<<< HEAD
-=======
-
->>>>>>> 1597c546
 // }