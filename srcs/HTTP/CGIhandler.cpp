#include "CGIhandler.hpp"
#include "utils.hpp"
#include <limits.h>

std::string join_paths(std::filesystem::path path1, std::filesystem::path path2);

CGIHandler::CGIHandler() 
{
	writeCGIPipe[1] = -1;
	writeCGIPipe[0] = -1;
}

int CGIHandler::getWritePipe() { return writeCGIPipe[1]; }

int CGIHandler::getReadPipe() {return readCGIPipe[0]; }

int CGIHandler::getChildPid() { return childPid; }

void CGIHandler::setEnvValues(HTTPRequest& request, ServerConfig server)
{
	std::string server_name = server.server_names.empty() ? "localhost"
			: server.server_names.at(0);
	char absPath[PATH_MAX];
	std::string localPath = join_paths(server.routes.at(request.location).abspath, request.file);
	fullPath = "." + localPath;
	realpath(fullPath.c_str(), absPath);
	envVariables.clear();
	std::string PATH_INFO = request.pathInfo.empty() ? request.path : request.pathInfo;
	envVariables = {"REQUEST_METHOD=" + request.method,
					"SCRIPT_FILENAME=" + std::string(absPath),
					"SCRIPT_NAME=" + request.path,
					"QUERY_STRING=" + request.query,
					"PATH_INFO=" + PATH_INFO,
					"REDIRECT_STATUS=200",
					"SERVER_PROTOCOL=HTTP/1.1",
					"GATEWAY_INTERFACE=CGI/1.1",
					"REMOTE_ADDR=" + server.host,
					"SERVER_NAME=" + server_name,
					"SERVER_PORT=" + server.port};
	std::string conType =  request.headers.count("Content-Type") > 0 ? request.headers.at("Content-Type") : "text/plain";
	envVariables.push_back("CONTENT_TYPE=" + conType);
	std::string conLen = request.headers.count("Content-Length") > 0 ? request.headers.at("Content-Length") : "0";
	envVariables.push_back("CONTENT_LENGTH=" + conLen);
	for (size_t i = 0; i < envVariables.size(); i++)
	{
		envArray[i] = (char *)envVariables.at(i).c_str();
		//wslog.writeToLogFile(DEBUG, "CGIHandler::setEnvValues envArray[" + std::to_string(i) + "] = " + envVariables.at(i), true);
	}
	envArray[envVariables.size()] = NULL;
	exceveArgs[0] = (char *)server.routes.at(request.location).cgiexecutable.c_str();
	exceveArgs[1] = absPath;
	exceveArgs[2] = NULL;
}

HTTPResponse CGIHandler::generateCGIResponse()
{
	// std::cout << "GENERATING CGI RESPONSE\n";
	std::string::size_type end = output.find("\r\n\r\n");
    wslog.writeToLogFile(DEBUG, output.substr(0, 100), true);
	if (end == std::string::npos)
		return HTTPResponse(500, "Invalid CGI output");
	std::string headers = output.substr(0, end);
	std::string body = output.substr(end + 4);
	HTTPResponse res(200, "OK");
	res.body = body;
	std::istringstream header(headers);
	std::string line;
	while (std::getline(header, line))
	{
		if (line.back() == '\r')
			line.pop_back();
		size_t colon = line.find(':');
		if (colon != std::string::npos)
			res.headers[line.substr(0, colon)] = line.substr(colon + 2);
	}
	res.headers["Content-Length"] = std::to_string(res.body.size());
    //output.clear //?
	return res;
}

void CGIHandler::collectCGIOutput(int childReadPipeFd)
{
	// if (signum != 0)
    //     return ;
	//std::cout << "signum in collectCGIOutput = " << signum << std::endl;
    char buffer[65536];
    int n;
    //output.clear();

    // while ((n = read(readFd, buffer, sizeof(buffer)) > 0)
    //     output.append(buffer, n);

    n = read(childReadPipeFd, buffer, sizeof(buffer));
    if (n > 0)
        output.append(buffer, n);
    wslog.writeToLogFile(INFO, "Collected " + std::to_string(n) + " bytes from the child process", true);
	wslog.writeToLogFile(INFO, "Size of output = " + std::to_string(output.length()), true);

    //close(readFd);
}

void CGIHandler::writeBodyToChild(HTTPRequest& request)
{
    // write(writeCGIPipe[1], client.request.body.c_str(), client.request.body.size());
    // close(writeCGIPipe[1]);
	// if (signum != 0)
    //     return ;
	//std::cout << "signum in writeBodyToChild = " << signum << std::endl;
    int written = write(writeCGIPipe[1], request.body.c_str(), request.body.size());
    if (written > 0) 
        request.body = request.body.substr(written);
    wslog.writeToLogFile(INFO, "Written to child pipe: " + std::to_string(written), true);
    if (request.body.empty() == true)
	{
<<<<<<< HEAD
=======
		wslog.writeToLogFile(ERROR, "Closing write pipe after writing body to child FD =" + std::to_string(writeCGIPipe[1]), true);
>>>>>>> dec6a007
        close(writeCGIPipe[1]);
		writeCGIPipe[1] = -1;
	}
}

int CGIHandler::executeCGI(HTTPRequest& request, ServerConfig server)
{
    wslog.writeToLogFile(DEBUG, "CGIHandler::executeCGI called", true);
    wslog.writeToLogFile(DEBUG, "CGIHandler::executeCGI fullPath is: " + fullPath, true);
	if (request.FileUsed)
	{
		tempFileName = "/tmp/tempCGIouput_" + std::to_string(std::time(NULL)); 
		readCGIPipe[1] =  open(tempFileName.c_str(), O_RDWR | O_CREAT | O_TRUNC, 0644);
		FileOpen = true;
		request.FileFd = open(request.tempFileName.c_str(), O_RDONLY, 0644);
		if (request.FileFd == -1)
		{
			/// error
			return -1;
		}
		writeCGIPipe[0] = request.FileFd;
	}
    if (access(fullPath.c_str(), X_OK) != 0)
    {
        wslog.writeToLogFile(ERROR, "CGIHandler::executeCGI access to cgi script forbidden: " + fullPath, true);
        return -403;
    }
    if (!request.FileUsed && (pipe(writeCGIPipe) == -1 || pipe(readCGIPipe) == -1))
<<<<<<< HEAD
        return -500;
=======
	{
        return -500;
	}	
	wslog.writeToLogFile(ERROR, "Pipe FDs: writeCGIPipe[0] = " + std::to_string(writeCGIPipe[0]) +  ", writeCGIPipe[1] = " + std::to_string(writeCGIPipe[1]) + ", readCGIPipe[0] = " + std::to_string(readCGIPipe[0]) +  ", readCGIPipe[1] = " + std::to_string(readCGIPipe[1]), true);
>>>>>>> dec6a007
    wslog.writeToLogFile(DEBUG, "CGIHandler::executeCGI pipes created", true);
    childPid = fork();
    if (childPid == -1)
        return -500;
    if (childPid == 0)
    {
        dup2(writeCGIPipe[0], STDIN_FILENO);
        dup2(readCGIPipe[1], STDOUT_FILENO);
		if (!request.FileUsed)
		{
			close(writeCGIPipe[1]);
			writeCGIPipe[1] = -1;
			close(readCGIPipe[0]);
			readCGIPipe[0] = -1;
		}
        execve(server.routes[request.location].cgiexecutable.c_str(), exceveArgs, envArray);
        std::cout << "I WILL NOT GET HERE IF CHILD SCRIPT WAS SUCCESSFUL\n";
        _exit(1);
    }
	if (!request.FileUsed)
	{
		wslog.writeToLogFile(ERROR, "Closing writeCGIPipe[0] FD = " + std::to_string(writeCGIPipe[0]), true);
		wslog.writeToLogFile(ERROR, "Closing readCGIPipe[1] FD = " + std::to_string(readCGIPipe[1]), true);
		close(writeCGIPipe[0]);
		writeCGIPipe[0] = -1;
		close(readCGIPipe[1]);
		readCGIPipe[1] = -1;
	}
	if (!request.FileUsed)
	{
		int flags = fcntl(writeCGIPipe[1], F_GETFL); //save the previous flags if any
		fcntl(writeCGIPipe[1], F_SETFL, flags | O_NONBLOCK); //add non-blocking flag
		flags = fcntl(readCGIPipe[0], F_GETFL);
		fcntl(readCGIPipe[0], F_SETFL, flags | O_NONBLOCK);
	}
	return 0;
}
<|MERGE_RESOLUTION|>--- conflicted
+++ resolved
@@ -1,4 +1,5 @@
 #include "CGIhandler.hpp"
+#include "utils.hpp"
 #include "utils.hpp"
 #include <limits.h>
 
@@ -45,6 +46,7 @@
 	{
 		envArray[i] = (char *)envVariables.at(i).c_str();
 		//wslog.writeToLogFile(DEBUG, "CGIHandler::setEnvValues envArray[" + std::to_string(i) + "] = " + envVariables.at(i), true);
+		//wslog.writeToLogFile(DEBUG, "CGIHandler::setEnvValues envArray[" + std::to_string(i) + "] = " + envVariables.at(i), true);
 	}
 	envArray[envVariables.size()] = NULL;
 	exceveArgs[0] = (char *)server.routes.at(request.location).cgiexecutable.c_str();
@@ -83,7 +85,11 @@
 	// if (signum != 0)
     //     return ;
 	//std::cout << "signum in collectCGIOutput = " << signum << std::endl;
+	// if (signum != 0)
+    //     return ;
+	//std::cout << "signum in collectCGIOutput = " << signum << std::endl;
     char buffer[65536];
+    int n;
     int n;
     //output.clear();
 
@@ -95,6 +101,7 @@
         output.append(buffer, n);
     wslog.writeToLogFile(INFO, "Collected " + std::to_string(n) + " bytes from the child process", true);
 	wslog.writeToLogFile(INFO, "Size of output = " + std::to_string(output.length()), true);
+	wslog.writeToLogFile(INFO, "Size of output = " + std::to_string(output.length()), true);
 
     //close(readFd);
 }
@@ -103,6 +110,10 @@
 {
     // write(writeCGIPipe[1], client.request.body.c_str(), client.request.body.size());
     // close(writeCGIPipe[1]);
+	// if (signum != 0)
+    //     return ;
+	//std::cout << "signum in writeBodyToChild = " << signum << std::endl;
+    int written = write(writeCGIPipe[1], request.body.c_str(), request.body.size());
 	// if (signum != 0)
     //     return ;
 	//std::cout << "signum in writeBodyToChild = " << signum << std::endl;
@@ -112,11 +123,9 @@
     wslog.writeToLogFile(INFO, "Written to child pipe: " + std::to_string(written), true);
     if (request.body.empty() == true)
 	{
-<<<<<<< HEAD
-=======
-		wslog.writeToLogFile(ERROR, "Closing write pipe after writing body to child FD =" + std::to_string(writeCGIPipe[1]), true);
->>>>>>> dec6a007
         close(writeCGIPipe[1]);
+		writeCGIPipe[1] = -1;
+	}
 		writeCGIPipe[1] = -1;
 	}
 }
@@ -127,6 +136,15 @@
     wslog.writeToLogFile(DEBUG, "CGIHandler::executeCGI fullPath is: " + fullPath, true);
 	if (request.FileUsed)
 	{
+		tempFileName = "/tmp/tempCGIouput_" + std::to_string(std::time(NULL)); 
+		readCGIPipe[1] =  open(tempFileName.c_str(), O_RDWR | O_CREAT | O_TRUNC, 0644);
+		FileOpen = true;
+		request.FileFd = open(request.tempFileName.c_str(), O_RDONLY, 0644);
+		if (request.FileFd == -1)
+		{
+			/// error
+			return -1;
+		}
 		tempFileName = "/tmp/tempCGIouput_" + std::to_string(std::time(NULL)); 
 		readCGIPipe[1] =  open(tempFileName.c_str(), O_RDWR | O_CREAT | O_TRUNC, 0644);
 		FileOpen = true;
@@ -142,19 +160,14 @@
     {
         wslog.writeToLogFile(ERROR, "CGIHandler::executeCGI access to cgi script forbidden: " + fullPath, true);
         return -403;
+        return -403;
     }
     if (!request.FileUsed && (pipe(writeCGIPipe) == -1 || pipe(readCGIPipe) == -1))
-<<<<<<< HEAD
         return -500;
-=======
-	{
-        return -500;
-	}	
-	wslog.writeToLogFile(ERROR, "Pipe FDs: writeCGIPipe[0] = " + std::to_string(writeCGIPipe[0]) +  ", writeCGIPipe[1] = " + std::to_string(writeCGIPipe[1]) + ", readCGIPipe[0] = " + std::to_string(readCGIPipe[0]) +  ", readCGIPipe[1] = " + std::to_string(readCGIPipe[1]), true);
->>>>>>> dec6a007
     wslog.writeToLogFile(DEBUG, "CGIHandler::executeCGI pipes created", true);
     childPid = fork();
     if (childPid == -1)
+        return -500;
         return -500;
     if (childPid == 0)
     {
@@ -164,7 +177,9 @@
 		{
 			close(writeCGIPipe[1]);
 			writeCGIPipe[1] = -1;
+			writeCGIPipe[1] = -1;
 			close(readCGIPipe[0]);
+			readCGIPipe[0] = -1;
 			readCGIPipe[0] = -1;
 		}
         execve(server.routes[request.location].cgiexecutable.c_str(), exceveArgs, envArray);
@@ -175,9 +190,13 @@
 	{
 		wslog.writeToLogFile(ERROR, "Closing writeCGIPipe[0] FD = " + std::to_string(writeCGIPipe[0]), true);
 		wslog.writeToLogFile(ERROR, "Closing readCGIPipe[1] FD = " + std::to_string(readCGIPipe[1]), true);
+		wslog.writeToLogFile(ERROR, "Closing writeCGIPipe[0] FD = " + std::to_string(writeCGIPipe[0]), true);
+		wslog.writeToLogFile(ERROR, "Closing readCGIPipe[1] FD = " + std::to_string(readCGIPipe[1]), true);
 		close(writeCGIPipe[0]);
 		writeCGIPipe[0] = -1;
+		writeCGIPipe[0] = -1;
 		close(readCGIPipe[1]);
+		readCGIPipe[1] = -1;
 		readCGIPipe[1] = -1;
 	}
 	if (!request.FileUsed)
@@ -187,5 +206,12 @@
 		flags = fcntl(readCGIPipe[0], F_GETFL);
 		fcntl(readCGIPipe[0], F_SETFL, flags | O_NONBLOCK);
 	}
+	if (!request.FileUsed)
+	{
+		int flags = fcntl(writeCGIPipe[1], F_GETFL); //save the previous flags if any
+		fcntl(writeCGIPipe[1], F_SETFL, flags | O_NONBLOCK); //add non-blocking flag
+		flags = fcntl(readCGIPipe[0], F_GETFL);
+		fcntl(readCGIPipe[0], F_SETFL, flags | O_NONBLOCK);
+	}
 	return 0;
 }
