--- conflicted
+++ resolved
@@ -73,13 +73,7 @@
 void HTTPRequest::parser(std::string raw, ServerConfig server)
 {
     isCGI = false;
-<<<<<<< HEAD
     decode(raw);
-=======
-    wslog.writeToLogFile(DEBUG, "Raw: " + raw, DEBUG_LOGS);
-    decode(raw);
-    wslog.writeToLogFile(DEBUG, "Raw decoded: " + raw, DEBUG_LOGS);
->>>>>>> f5e18984
     std::istringstream stream(raw);
     std::string line;
     if (!std::getline(stream, line))
@@ -97,10 +91,6 @@
         else
             file = path.substr(path.find_last_of("/") + 1);
     }
-<<<<<<< HEAD
-=======
-    wslog.writeToLogFile(DEBUG, "File: " + file, DEBUG_LOGS);
->>>>>>> f5e18984
     while (std::getline(stream, line))
     {
         if (line.back() == '\r')
@@ -162,10 +152,6 @@
             multipart = true;   
         }
     }
-<<<<<<< HEAD
-=======
-    wslog.writeToLogFile(DEBUG, "Parser location is: " + location, DEBUG_LOGS);
->>>>>>> f5e18984
     if (server.routes.find(location) != server.routes.end())
     {
         if (!server.routes.at(location).cgiexecutable.empty())
@@ -174,10 +160,6 @@
             std::string ext = filePath.extension().string();
             if (std::find(server.routes.at(location).cgi_extension.begin(), server.routes.at(location).cgi_extension.end(), ext) != server.routes.at(location).cgi_extension.end())
             {
-<<<<<<< HEAD
-=======
-                wslog.writeToLogFile(DEBUG, "Setting isCGI true: " + location, DEBUG_LOGS);
->>>>>>> f5e18984
                 if (std::find(server.routes.at(location).cgi_methods.begin(), server.routes.at(location).cgi_methods.end(), method) != server.routes.at(location).cgi_methods.end())
                     isCGI = true;
                 else
