#pragma once
#include <vector>
#include <map>
#include <string>
#include <cstring>
#include <sstream>
#include <chrono>
#include "Parser.hpp"
#include "Enums.hpp"
#include "HTTPResponse.hpp"
#include "HTTPRequest.hpp"

#define READ_BUFFER_SIZE 1000 //nginx has 8192?

enum connectionStates {
    IDLE,
    READ_HEADER,
    READ_BODY,
    SEND
};

class Client {
    public:  //change all these to private? fix later
        int fd;
        std::chrono::steady_clock::time_point timestamp;
        enum connectionStates state;

        std::string headerString;
        std::string rawReadData;
        size_t previousDataAmount;
        std::string readBuffer;
        std::string writeBuffer;
        int bytesRead;
        int bytesWritten;
        bool erase;

        ServerConfig serverInfo;

        HTTPRequest request;
        HTTPResponse response;

        std::string chunkBuffer;     // Väliaikainen bufferi chunkin lukemista varten
        
        Client();
        Client(const Client& copy);
        Client& operator=(const Client& copy);
        ~Client();

        void reset();
<<<<<<< HEAD
        // reqTypes getMethodEnum();
=======
        reqTypes getMethodEnum();
>>>>>>> 7392a29b
};<|MERGE_RESOLUTION|>--- conflicted
+++ resolved
@@ -5,11 +5,13 @@
 #include <cstring>
 #include <sstream>
 #include <chrono>
+#include <chrono>
 #include "Parser.hpp"
 #include "Enums.hpp"
 #include "HTTPResponse.hpp"
 #include "HTTPRequest.hpp"
 
+#define READ_BUFFER_SIZE 1000 //nginx has 8192?
 #define READ_BUFFER_SIZE 1000 //nginx has 8192?
 
 enum connectionStates {
@@ -23,15 +25,19 @@
     public:  //change all these to private? fix later
         int fd;
         std::chrono::steady_clock::time_point timestamp;
+        std::chrono::steady_clock::time_point timestamp;
         enum connectionStates state;
 
         std::string headerString;
+        std::string rawReadData;
+        size_t previousDataAmount;
         std::string rawReadData;
         size_t previousDataAmount;
         std::string readBuffer;
         std::string writeBuffer;
         int bytesRead;
         int bytesWritten;
+        bool erase;
         bool erase;
 
         ServerConfig serverInfo;
@@ -40,16 +46,12 @@
         HTTPResponse response;
 
         std::string chunkBuffer;     // Väliaikainen bufferi chunkin lukemista varten
-        
+
         Client();
         Client(const Client& copy);
         Client& operator=(const Client& copy);
         ~Client();
 
         void reset();
-<<<<<<< HEAD
         // reqTypes getMethodEnum();
-=======
-        reqTypes getMethodEnum();
->>>>>>> 7392a29b
 };