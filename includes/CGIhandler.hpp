#pragma once
#include <vector>
#include <string>
#include "Logger.hpp"
#include "HTTPRequest.hpp"
#include "HTTPResponse.hpp"
#include <unistd.h>
#include <sys/wait.h>
#include <sys/timerfd.h>
#include <fcntl.h>

std::string join_paths(std::filesystem::path path1, std::filesystem::path path2);

class Client;

class CGIHandler
{
    private:
        std::vector<std::string> envVariables;
        char* envArray[16] = {};
        char* exceveArgs[3] = {};
    public:
        int writeCGIPipe[2]; //inPipe
        int readCGIPipe[2]; //outPipe
        pid_t childPid;
        std::string fullPath;
        std::string output;
        std::string tempFileName;

    public:
        // pid_t childPid;
        CGIHandler();
        void            setEnvValues(HTTPRequest& request, ServerConfig server);
<<<<<<< HEAD
        int             executeCGI(HTTPRequest& request, ServerConfig server);
=======
        int            executeCGI(HTTPRequest& request, ServerConfig server);
>>>>>>> 9c1f92e7
        void            writeBodyToChild(HTTPRequest& request);
        HTTPResponse    generateCGIResponse();
        void            collectCGIOutput(int readFd);
        int             getWritePipe();
        int             getReadPipe();
        int             getChildPid();
};<|MERGE_RESOLUTION|>--- conflicted
+++ resolved
@@ -31,11 +31,7 @@
         // pid_t childPid;
         CGIHandler();
         void            setEnvValues(HTTPRequest& request, ServerConfig server);
-<<<<<<< HEAD
         int             executeCGI(HTTPRequest& request, ServerConfig server);
-=======
-        int            executeCGI(HTTPRequest& request, ServerConfig server);
->>>>>>> 9c1f92e7
         void            writeBodyToChild(HTTPRequest& request);
         HTTPResponse    generateCGIResponse();
         void            collectCGIOutput(int readFd);
