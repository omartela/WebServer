
#pragma once
#include "HTTPRequest.hpp"
#include "HTTPResponse.hpp"
#include "Parser.hpp"
#include "Client.hpp"

class RequestHandler
{
    public:
<<<<<<< HEAD
        static HTTPResponse handleRequest(HTTPRequest& req);
        // static HTTPResponse nonMultipart(const HTTPRequest& req);
        static HTTPResponse handleMultipart(HTTPRequest& req);
    private:
        static HTTPResponse handleGET(HTTPRequest& req);
        static HTTPResponse handlePOST(HTTPRequest& req);
        static HTTPResponse handleDELETE(HTTPRequest& req);
        static HTTPResponse executeCGI(HTTPRequest& req);
=======
        static HTTPResponse handleRequest(const httpRequest& req, ServerConfig config);
        static HTTPResponse nonMultipart(const httpRequest& req);
    private:
        static HTTPResponse handleGET(const std::string& path);
        static HTTPResponse handlePOST(const httpRequest& req);
        static HTTPResponse handleDELETE(const std::string& path);
        static HTTPResponse executeCGI(const httpRequest& req);
>>>>>>> 7ddc6394
        static bool isAllowedMethod(std::string method, Route route);
};<|MERGE_RESOLUTION|>--- conflicted
+++ resolved
@@ -8,7 +8,6 @@
 class RequestHandler
 {
     public:
-<<<<<<< HEAD
         static HTTPResponse handleRequest(HTTPRequest& req);
         // static HTTPResponse nonMultipart(const HTTPRequest& req);
         static HTTPResponse handleMultipart(HTTPRequest& req);
@@ -17,14 +16,5 @@
         static HTTPResponse handlePOST(HTTPRequest& req);
         static HTTPResponse handleDELETE(HTTPRequest& req);
         static HTTPResponse executeCGI(HTTPRequest& req);
-=======
-        static HTTPResponse handleRequest(const httpRequest& req, ServerConfig config);
-        static HTTPResponse nonMultipart(const httpRequest& req);
-    private:
-        static HTTPResponse handleGET(const std::string& path);
-        static HTTPResponse handlePOST(const httpRequest& req);
-        static HTTPResponse handleDELETE(const std::string& path);
-        static HTTPResponse executeCGI(const httpRequest& req);
->>>>>>> 7ddc6394
         static bool isAllowedMethod(std::string method, Route route);
 };